--- conflicted
+++ resolved
@@ -50,45 +50,8 @@
   constructor(
     private readonly dataService: DataService,
     private readonly communicationService: CommunicationService,
-<<<<<<< HEAD
     private readonly animationService: AnimationService
-  ) {
-    effect(() => {
-      const activeSimulationId = this._activeSimulationIdSignal();
-      if (activeSimulationId) {
-        this.communicationService.on(
-          'simulation-update' + activeSimulationId,
-          (update) => {
-            console.debug('Received simulation update: ', update);
-            const simulationUpdate = this.extractSimulationUpdate(
-              update as AnySimulationUpdate,
-            );
-            if (simulationUpdate) {
-              this.activeSimulationUpdatesSignal.update((updates) => [
-                ...updates,
-                simulationUpdate,
-              ]);
-            }
-          },
-        );
-
-        this.activeSimulationId = activeSimulationId;
-      } else if (this.activeSimulationId) {
-        this.communicationService.removeAllListeners(
-          'simulation-update' + this.activeSimulationId,
-        );
-        this.activeSimulationId = null;
-      }
-    });
-
-    // TODO Remove
-    effect(() => {
-      this.simulationEnvironmentSignal();
-    });
-  }
-=======
   ) {}
->>>>>>> 26d499b8
 
   // MARK: Active simulation
   setActiveSimulationId(simulationId: string) {

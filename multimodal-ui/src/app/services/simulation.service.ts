--- conflicted
+++ resolved
@@ -16,15 +16,11 @@
   AnySimulationUpdate,
   AnyVehicleAnimationData,
   DEFAULT_STOP_CAPACITY,
-<<<<<<< HEAD
-  getId,
-=======
   DisplayedPolylines,
   DynamicPassengerAnimationData,
   DynamicVehicleAnimationData,
   getAllStops,
   getStopId,
->>>>>>> 1962f3a0
   Leg,
   Passenger,
   PASSENGER_STATUSES,
@@ -722,9 +718,8 @@
       return null;
     }
 
-<<<<<<< HEAD
     return {
-      id: getId({ position }),
+      id,
       type: 'stop',
       arrivalTime,
       departureTime,
@@ -732,9 +727,6 @@
       capacity,
       label,
     };
-=======
-    return { arrivalTime, departureTime, position, capacity, label, id };
->>>>>>> 1962f3a0
   }
 
   private extractSimulationEnvironment(

import 'leaflet-pixi-overlay';

import {
  computed,
  Injectable,
  Signal,
  signal,
  WritableSignal,
} from '@angular/core';
import { color as d3Color } from 'd3-color';
import { interpolateRgbBasis as d3InterpolateRgb } from 'd3-interpolate';
import * as L from 'leaflet';
import { pixiOverlay } from 'leaflet';
import { OutlineFilter } from 'pixi-filters';
import * as PIXI from 'pixi.js';
import {
  DualTextEntity,
  Entity,
  EntityFilterMode,
  TextEntity,
} from '../interfaces/entity.model';
import {
  AnimatedPassenger,
  AnimatedSimulationEnvironment,
  AnimatedStop,
  AnimatedVehicle,
  DisplayedPolylines,
  DynamicPassengerAnimationData,
  DynamicVehicleAnimationData,
  getAllStops,
  getId,
  Polyline,
  StaticPassengerAnimationData,
  StaticVehicleAnimationData,
  Vehicle,
} from '../interfaces/simulation.model';
import { FavoriteEntitiesService } from './favorite-entities.service';
import { SpritesService } from './sprites.service';

@Injectable({
  providedIn: 'root',
})
export class AnimationService {
  private readonly _selectedVehicleIdSignal: WritableSignal<string | null> =
    signal(null);

  private readonly _selectedPassengerIdSignal: WritableSignal<string | null> =
    signal(null);

  private readonly _selectedStopIdSignal: WritableSignal<string | null> =
    signal(null);

  private readonly _clickPositionSignal: WritableSignal<PIXI.Point> = signal(
    new PIXI.Point(0, 0),
  );

  private readonly _nearVehiclesSignal: WritableSignal<string[]> = signal([]);
  private readonly _nearPassengersSignal: WritableSignal<string[]> = signal([]);
  private readonly _nearStopsSignal: WritableSignal<string[]> = signal([]);

  get nearVehiclesSignal(): Signal<string[]> {
    return this._nearVehiclesSignal;
  }

  get nearPassengersSignal(): Signal<string[]> {
    return this._nearPassengersSignal;
  }

  get nearStopsSignal(): Signal<string[]> {
    return this._nearStopsSignal;
  }

  get selectedVehicleIdSignal(): Signal<string | null> {
    return this._selectedVehicleIdSignal;
  }

  get selectedPassengerIdSignal(): Signal<string | null> {
    return this._selectedPassengerIdSignal;
  }

  get selectedStopIdSignal(): Signal<string | null> {
    return this._selectedStopIdSignal;
  }

  get clickPositionSignal(): Signal<PIXI.Point> {
    return this._clickPositionSignal;
  }

  readonly hasSelectedEntitySignal: Signal<boolean> = computed(
    () =>
      this._selectedVehicleIdSignal() !== null ||
      this._selectedPassengerIdSignal() !== null,
  );

  private readonly MIN_LERPABLE_DESYNC_DIFF = 1.5;
  private readonly MAX_LERPABLE_DESYNC_DIFF = 900;

  private readonly WHITE = 0xffffff;
  private readonly LIGHT_RED = 0xffcdcd;
  private readonly LIGHT_BLUE = 0xcdcdff;
  private readonly SATURATED_RED = 0xcd2222;
  private readonly KELLY_GREEN = 0x028a0f;
  private readonly LIGHT_GRAY = 0x666666;

  private readonly CAPACITY_COLORS = [
    '#ffffff',
    '#ccffcc',
    // Double yellow and triple orange and red to make it more important
    '#ffffb3',
    '#ffffb3',
    '#ffb980',
    '#ffb980',
    '#ff3333',
    '#ff3333',
  ];

  private readonly BITMAP_TEXT_URL = 'bitmap-fonts/custom-sans-serif.xml';
  private readonly BITMAP_TEXT_STYLE: Partial<PIXI.IBitmapTextStyle> = {
    fontName: 'custom-sans-serif',
    fontSize: 18,
  };

  private readonly TEXT_STYLE = new PIXI.TextStyle({
    fontFamily: 'Arial',
    fontSize: 18,
    fontWeight: 'bold',
    fill: '#ffffff',
    stroke: '#333333',
    strokeThickness: 5,
    lineJoin: 'round',
  });

  private pause = false;
  private animationVisualizationTime = 0;
  private lastVisualisationTime = 0;

  private vehicles: TextEntity<AnimatedVehicle>[] = [];
  private vehicleEntitiesByVehicleId: Record<string, Entity<AnimatedVehicle>> =
    {};
  private passengersEntities: Entity<AnimatedPassenger>[] = [];
  private passengerEntitiesByPassengerId: Record<
    string,
    Entity<AnimatedPassenger>
  > = {};

  private passengerStopEntities: DualTextEntity<AnimatedStop>[] = [];
  private passengerStopEntitiesByPosition: Record<
    string,
    DualTextEntity<AnimatedStop>
  > = {};

  private container = new PIXI.Container();

  private startTimestamp: number | null = null;
  private endTimestamp: number | null = null;

  private lastScale = 0;
  private vehicleSpriteScales = 1;
  private passengerSpriteScales = 1;
  private utils!: L.PixiOverlayUtils;

  private selectedEntityPolyline: PIXI.Graphics = new PIXI.Graphics();

  // Variable that are alive for a single frame (could probably improve)
  private frame_pointToFollow: L.LatLngExpression | null = null;

  private previousVehiclesEntities: Entity<AnimatedVehicle>[] = [];
  private previousPassengerEntities: Entity<AnimatedPassenger>[] = [];

  // Filters
  private filters: Set<string> = new Set<string>();
  private filterMode: EntityFilterMode = 'all';
  private shouldShowComplete = false;

  private speed = 1;
  private readonly _shouldFollowEntitySignal: WritableSignal<boolean> =
    signal(false);

  get shouldFollowEntitySignal(): Signal<boolean> {
    return this._shouldFollowEntitySignal;
  }

  constructor(
    private readonly favoriteEntitiesService: FavoriteEntitiesService,
    private readonly spriteService: SpritesService,
  ) {
    void PIXI.Assets.load(this.BITMAP_TEXT_URL);
  }

  synchronizeEnvironment(simulationEnvironment: AnimatedSimulationEnvironment) {
    this.selectedEntityPolyline.clear();
    this.container.removeChildren();
    this.container.addChild(this.selectedEntityPolyline);
    this.previousVehiclesEntities = this.vehicles;
    this.previousPassengerEntities = this.passengersEntities;
    this.vehicles = [];
    this.vehicleEntitiesByVehicleId = {};
    this.passengersEntities = [];
    this.passengerEntitiesByPassengerId = {};

    let isSelectedVehicleInEnvironment = false;

    this.startTimestamp = simulationEnvironment.animationData.startTimestamp;
    this.endTimestamp = simulationEnvironment.animationData.endTimestamp;

    const selectedVehicleId = this._selectedVehicleIdSignal();
    const selectedPassengerId = this._selectedPassengerIdSignal();

    for (const vehicle of Object.values(
      simulationEnvironment.currentState.vehicles,
    )) {
      this.addVehicle(vehicle);
      if (selectedVehicleId !== null && vehicle.id == selectedVehicleId) {
        isSelectedVehicleInEnvironment = true;
        this.highlightEntityId(vehicle.id, 'vehicle');
      }
    }

    if (selectedVehicleId !== null && !isSelectedVehicleInEnvironment) {
      this.unselectVehicle();
      console.warn(
        'The vehicle you selected is not in the environment anymore. It has been deselected.',
      );
    }

    let isSelectedPassengerInEnvironment = false;

    for (const passenger of Object.values(
      simulationEnvironment.currentState.passengers,
    )) {
      this.addPassenger(passenger);
      if (selectedPassengerId !== null && passenger.id == selectedPassengerId) {
        isSelectedPassengerInEnvironment = true;
        this.highlightEntityId(passenger.id, 'passenger');
      }
    }

    if (selectedPassengerId !== null && !isSelectedPassengerInEnvironment) {
      this.unselectPassenger();
      console.warn(
        'The passenger you selected is not in the environment anymore. It has been deselected.',
      );
    }

    this.addPassengerStops();

    let isSelectedStopInEnvironment = false;
    const selectedStopId = this._selectedStopIdSignal();
    for (const stop of Object.values(
      simulationEnvironment.currentState.stops,
    )) {
      const stopId = getId(stop);
      if (selectedStopId !== null && stopId == selectedStopId) {
        isSelectedStopInEnvironment = true;
        this.highlightEntityId(stopId, 'stop');
      }
    }

    if (selectedStopId !== null && !isSelectedStopInEnvironment) {
      this.unselectStop();
      console.warn(
        'The stop you selected is not in the environment anymore. It has been deselected.',
      );
    }

    // Call redraw to update the environment.
    this.onRedraw();
  }

  synchronizeTime(
    animatedSimulationEnvironment: AnimatedSimulationEnvironment,
    visualizationTime: number,
  ) {
    // Don't sync if we don't have the right state
    if (
      animatedSimulationEnvironment.currentState.timestamp != visualizationTime
    ) {
      console.warn(
        "Animation not synced: simulation timestamp doesn't match visualisation time",
      );
      return;
    }

    if (
      this.startTimestamp === null ||
      this.endTimestamp === null ||
      this.animationVisualizationTime < this.startTimestamp ||
      this.animationVisualizationTime > this.endTimestamp ||
      this.pause
    ) {
      this.animationVisualizationTime = visualizationTime;
    }

    this.lastVisualisationTime = visualizationTime;
  }

  private addVehicle(vehicle: AnimatedVehicle): void {
    const vehicleContainer = new PIXI.Container();
    const sprite = PIXI.Sprite.from(
      this.spriteService.getVehicleSprite(vehicle.mode ?? ''),
    );
    vehicleContainer.scale.set(this.vehicleSpriteScales);
    sprite.anchor.set(0.5, 0.5); // Center texture on coordinate
    vehicleContainer.addChild(sprite);

    const passengerCountText = new PIXI.BitmapText('', this.BITMAP_TEXT_STYLE);
    // Position at the top right corner of the vehicle
    passengerCountText.x = sprite.width / 2;
    passengerCountText.y = -sprite.height / 2;
    vehicleContainer.addChild(passengerCountText);

    const entity: TextEntity<AnimatedVehicle> = {
      data: vehicle,
      sprite,
      text: passengerCountText,
      show: true,
    };

    this.container.addChild(vehicleContainer);
    this.vehicles.push(entity);
    this.vehicleEntitiesByVehicleId[vehicle.id] = entity;
  }

  private addPassenger(passenger: AnimatedPassenger): void {
<<<<<<< HEAD
    const sprite = PIXI.Sprite.from(this.spriteService.defaultPassengerSprite);
    sprite.anchor.set(0.5, 0.5); // Center texture on coordinate
    sprite.scale.set(this.passengerSpriteScales);
=======
    const passengerContainer = new PIXI.Container();
    const sprite = PIXI.Sprite.from('images/sample-walk.png');
    passengerContainer.scale.set(1 / this.utils.getScale());
    sprite.anchor.set(0.5, 0.5); // Center texture on coordinate
    passengerContainer.addChild(sprite);

    // Counter of passengers in a stop
    const passengerCountText = new PIXI.BitmapText('', this.BITMAP_TEXT_STYLE);
    // Position at the top right corner of the passenger
    passengerCountText.x = sprite.width / 2;
    passengerCountText.y = -sprite.height / 2;
    passengerContainer.addChild(passengerCountText);
>>>>>>> cdb5bbad

    const entity: Entity<AnimatedPassenger> = {
      data: passenger,
      sprite,
      show: true,
    };

    this.container.addChild(passengerContainer);
    this.passengersEntities.push(entity);

    this.passengerEntitiesByPassengerId[passenger.id] = entity;
  }

  private addPassengerStops(): void {
    this.passengerStopEntities = [];
    this.passengerStopEntitiesByPosition = {};

    for (const vehicleEntity of this.vehicles) {
      const vehicle = vehicleEntity.data;
      const allStops = getAllStops(vehicle);
      for (const stop of allStops) {
        if (this.passengerStopEntitiesByPosition[getId(stop)] !== undefined)
          continue;

        const stopContainer = new PIXI.Container();

        // Sprite
        const sprite = PIXI.Sprite.from('images/sample-walk.png');
        stopContainer.scale.set(1 / this.utils.getScale());
        sprite.anchor.set(0.5, 0.5);
        stopContainer.addChild(sprite);

        // Other sprite (for the stop without passengers)
        const otherSprite = PIXI.Sprite.from('images/sample-stop.png');
        otherSprite.scale.set(0.2, 0.2);
        otherSprite.anchor.set(0.5, 0.5);
        otherSprite.visible = false;
        stopContainer.addChild(otherSprite);

        // Number of passengers
        const passengerCountText = new PIXI.BitmapText(
          '',
          this.BITMAP_TEXT_STYLE,
        );
        // Position at the top right corner of the stop
        passengerCountText.x = sprite.width / 2;
        passengerCountText.y = -sprite.height / 2;
        stopContainer.addChild(passengerCountText);

        const entity: DualTextEntity<AnimatedStop> = {
          data: {
            ...stop,
            passengerIds: [],
            vehicleIds: [],
            numberOfPassengers: 0,
          },
          sprite,
          otherSprite,
          text: passengerCountText,
          show: true,
        };

        // Position
        const point = this.utils.latLngToLayerPoint([
          stop.position.latitude,
          stop.position.longitude,
        ]);
        stopContainer.x = point.x;
        stopContainer.y = point.y;

        this.container.addChild(stopContainer);
        this.passengerStopEntities.push(entity);

        this.passengerStopEntitiesByPosition[getId(stop)] = entity;
      }
    }
  }

  clearAnimations() {
    this.container.removeChildren();
    this.vehicles = [];
    this.vehicleEntitiesByVehicleId = {};
    this.passengersEntities = [];
    this.passengerEntitiesByPassengerId = {};
    this.unselectEntity();
    this.previousVehiclesEntities = [];
    this.previousPassengerEntities = [];
  }

  setPause(pause: boolean) {
    this.pause = pause;
  }

  setFilters(filters: Set<string>) {
    this.filters = filters;
  }

  setFilterMode(filterMode: EntityFilterMode) {
    this.filterMode = filterMode;
  }

  setShouldShowComplete(shouldShowComplete: boolean) {
    this.shouldShowComplete = shouldShowComplete;
  }

  centerMap() {
    if (this.vehicles.length == 0) return;

    this.unselectVehicle();

    const allVehicleEntitiesY = this.previousVehiclesEntities
      .filter(
        (vehicle) =>
          vehicle.sprite.parent.visible &&
          (vehicle.sprite.parent.y != 0 || vehicle.sprite.parent.x != 0),
      )
      .map((vehicle) => vehicle.sprite.parent.y);
    const allVehicleEntitiesX = this.previousVehiclesEntities
      .filter(
        (vehicle) =>
          vehicle.sprite.parent.visible &&
          (vehicle.sprite.parent.y != 0 || vehicle.sprite.parent.x != 0),
      )
      .map((vehicle) => vehicle.sprite.parent.x);
    const allPassengerEntitiesY = this.previousPassengerEntities
      .filter(
        (passenger) =>
          passenger.sprite.parent.visible &&
          (passenger.sprite.parent.y != 0 || passenger.sprite.parent.x != 0),
      )
      .map((passenger) => passenger.sprite.parent.y);
    const allPassengerEntitiesX = this.previousPassengerEntities
      .filter(
        (passenger) =>
          passenger.sprite.parent.visible &&
          (passenger.sprite.parent.y != 0 || passenger.sprite.parent.x != 0),
      )
      .map((passenger) => passenger.sprite.parent.x);

    const allEntitiesY = allVehicleEntitiesY.concat(allPassengerEntitiesY);
    const allEntitiesX = allVehicleEntitiesX.concat(allPassengerEntitiesX);

    if (allEntitiesY.length == 0 || allEntitiesX.length == 0) {
      console.warn('No entities to center map on');
      return;
    }

    const minimumLatitude = Math.min(...allEntitiesY);
    const maximumLatitude = Math.max(...allEntitiesY);

    const minimumLongitude = Math.min(...allEntitiesX);
    const maximumLongitude = Math.max(...allEntitiesX);

    // Add some padding (at least 10% of the horizontal/vertical space)
    const padding = 0.1;

    const horizontalDistance = maximumLongitude - minimumLongitude;
    const verticalDistance = maximumLatitude - minimumLatitude;

    const southWest = this.utils.layerPointToLatLng(
      new L.Point(
        minimumLongitude - padding * horizontalDistance,
        minimumLatitude - padding * verticalDistance,
      ),
    );

    const northEast = this.utils.layerPointToLatLng(
      new L.Point(
        maximumLongitude + padding * horizontalDistance,
        maximumLatitude + padding * verticalDistance,
      ),
    );

    this.utils.getMap().flyToBounds(new L.LatLngBounds(southWest, northEast));
  }

  private isPassengerFiltered(
    passenger: Entity<AnimatedPassenger>,
    showPassengers: boolean,
    showFavoritesOnly: boolean,
    shouldShowComplete: boolean,
  ) {
    return (
      showPassengers && // Are passengers not filtered
      passenger && // Is passenger in the environment
      (!showFavoritesOnly || // Is favorites filter on and is in favorites
        this.favoriteEntitiesService
          .favPassengerIds()
          .has(passenger.data.id)) &&
      (shouldShowComplete || // Is complete filter on or is not complete
        passenger.data.status !== 'complete')
    );
  }

  private filterEntities() {
    const filters = this.filters;

    const showVehicles = !filters.has('vehicle');
    const showPassengers = !filters.has('passenger');
    const showFavoritesOnly = this.filterMode === 'favorites';
    const shouldShowComplete = this.shouldShowComplete;

    for (const vehicle of this.vehicles) {
      vehicle.sprite.parent.visible =
        vehicle.show &&
        showVehicles && // Are vehicles not filtered
        !filters.has(vehicle.data.mode ?? 'unknown') && // Is mode not filtered
        (!showFavoritesOnly || // Is favorites filter on and is in favorites
          this.favoriteEntitiesService.favVehicleIds().has(vehicle.data.id)) &&
        (shouldShowComplete || // Is complete filter on or is not complete
          vehicle.data.status !== 'complete');

      vehicle.data.passengerIds = vehicle.data.passengerIds.filter(
        (passengerId) => {
          const passenger = this.passengerEntitiesByPassengerId[passengerId];
          return this.isPassengerFiltered(
            passenger,
            showPassengers,
            showFavoritesOnly,
            shouldShowComplete,
          );
        },
      );
    }

    for (const passenger of this.passengersEntities)
      passenger.sprite.parent.visible =
        passenger.show &&
        this.isPassengerFiltered(
          passenger,
          showPassengers,
          showFavoritesOnly,
          shouldShowComplete,
        );

    // Same for passengers since these stops are only shown when passengers are waiting
    // Filter the passengers of the stop instead of changing the stop container
    for (const stop of this.passengerStopEntities)
      stop.data.passengerIds = stop.data.passengerIds.filter((passengerId) => {
        const passenger = this.passengerEntitiesByPassengerId[passengerId];
        return this.isPassengerFiltered(
          passenger,
          showPassengers,
          showFavoritesOnly,
          shouldShowComplete,
        );
      });
  }

  private setVehiclePositions() {
    // eslint-disable-next-line @typescript-eslint/prefer-for-of
    for (let index = 0; index < this.vehicles.length; ++index) {
      const vehicleEntity = this.vehicles[index];
      const vehicle = vehicleEntity.data;

      vehicle.passengerIds = [];
      vehicle.numberOfPassengers = 0;

      if (!vehicle.animationData) {
        vehicleEntity.show = false;
        continue;
      }

      const animationData = vehicle.animationData.find(
        (data) =>
          data.startTimestamp <= this.animationVisualizationTime &&
          data.endTimestamp! >= this.animationVisualizationTime,
      );

      // Vehicle has no animation data
      // This can happen if the vehicle is not in the environment yet
      if (!animationData) {
        vehicleEntity.show = false;
        continue;
      }

      vehicle.status = animationData.status;

      const polylineIndex: number =
        animationData.displayedPolylines.currentPolylineIndex;
      let point: L.Point | null = null;
      if (animationData.notDisplayedReason !== null) {
        // Vehicle has an error
        vehicleEntity.show = false;
        // console.error(
        //   `Vehicle ${vehicle.id} has an error: ${animationData.notDisplayedReason}`,
        // );
      } else if (
        (animationData as StaticVehicleAnimationData).position !== undefined
      ) {
        vehicleEntity.show = true;
        const staticVehicleAnimationData =
          animationData as StaticVehicleAnimationData;
        point = this.utils.latLngToLayerPoint([
          staticVehicleAnimationData.position.latitude,
          staticVehicleAnimationData.position.longitude,
        ]);
        vehicleEntity.sprite.parent.x = point.x;
        vehicleEntity.sprite.parent.y = point.y;
        vehicleEntity.data.currentLineIndex =
          polylineIndex === -1
            ? 0
            : (animationData.displayedPolylines.polylines[polylineIndex]
                ?.polyline.length ?? 0) - 1;
      } else if (
        (animationData as DynamicVehicleAnimationData).polyline !== undefined
      ) {
        vehicleEntity.show = true;
        const dynamicVehicleAnimationData =
          animationData as DynamicVehicleAnimationData;
        const [lineNo, lineProgress] = this.getLineNoAndProgress(
          dynamicVehicleAnimationData.displayedPolylines,
        );
        point = this.applyInterpolation(
          vehicleEntity,
          dynamicVehicleAnimationData.displayedPolylines.polylines[
            Math.min(
              polylineIndex,
              dynamicVehicleAnimationData.displayedPolylines.polylines.length -
                1,
            )
          ],
          lineNo,
          lineProgress,
        );
        vehicleEntity.data.currentLineIndex = lineNo;
      } else {
        // Vehicle has an unknown error
        vehicleEntity.show = false;
      }

      const selectedVehicleId = this._selectedVehicleIdSignal();
      if (
        selectedVehicleId !== null &&
        selectedVehicleId === vehicle.id &&
        vehicleEntity.data.currentLineIndex !== null &&
        point !== null
      ) {
        this.frame_pointToFollow = this.utils.layerPointToLatLng(point);
        this.redrawPolyline(
          polylineIndex,
          vehicleEntity.data.currentLineIndex,
          point,
          animationData.displayedPolylines.polylines,
        );
      }
    }
  }

  private setPassengerPositions() {
    // eslint-disable-next-line @typescript-eslint/prefer-for-of
    for (let index = 0; index < this.passengersEntities.length; ++index) {
      const passengerEntity = this.passengersEntities[index];
      const passenger = passengerEntity.data;

      // Never show passengers
      passengerEntity.show = false;

      const animationData = passenger.animationData.find(
        (data) =>
          data.startTimestamp <= this.animationVisualizationTime &&
          data.endTimestamp! >= this.animationVisualizationTime,
      );

      // Passenger has no animation data
      // This can happen if the passenger is not in the environment yet
      if (!animationData) {
        continue;
      }

      passenger.status = animationData.status;

      if (animationData.notDisplayedReason !== null) {
        // Passenger has an error
      } else if (
        (animationData as StaticPassengerAnimationData).stopIndex !==
          undefined &&
        animationData.vehicleId !== null
      ) {
        const vehicleEntity =
          this.vehicleEntitiesByVehicleId[animationData.vehicleId];
        const allStops = getAllStops(vehicleEntity.data);
        const stop =
          allStops[(animationData as StaticPassengerAnimationData).stopIndex];
        if (stop !== undefined) {
          const point = this.utils.latLngToLayerPoint([
            stop.position.latitude,
            stop.position.longitude,
          ]);
          passengerEntity.sprite.parent.x = point.x;
          passengerEntity.sprite.parent.y = point.y;

          if (passenger.status !== 'complete') {
            const animatedStop =
              this.passengerStopEntitiesByPosition[getId(stop)];

            if (animatedStop) {
              animatedStop.data.passengerIds.push(passenger.id);
              animatedStop.data.numberOfPassengers +=
                passenger.numberOfPassengers;
            }
          }
        }
      } else if (
        (animationData as DynamicPassengerAnimationData).isOnBoard === true &&
        animationData.vehicleId !== null
      ) {
        const vehicleEntity =
          this.vehicleEntitiesByVehicleId[animationData.vehicleId];
        if (vehicleEntity) {
          vehicleEntity.data.passengerIds.push(passenger.id);
          vehicleEntity.data.numberOfPassengers += passenger.numberOfPassengers;
          passengerEntity.sprite.parent.x = vehicleEntity.sprite.parent.x;
          passengerEntity.sprite.parent.y = vehicleEntity.sprite.parent.y;
        }
      } else {
        // Passenger has an unknown error
      }

      const selectedPassengerId = this._selectedPassengerIdSignal();
      if (
        selectedPassengerId !== null &&
        selectedPassengerId === passenger.id
      ) {
        this.frame_pointToFollow = this.utils.layerPointToLatLng(
          new L.Point(
            passengerEntity.sprite.parent.x,
            passengerEntity.sprite.parent.y,
          ),
        );
        this.redrawPassengerPolyline();
      }
    }
  }

  private resetStopCounters() {
    for (const stopEntity of this.passengerStopEntities) {
      stopEntity.data.passengerIds = [];
      stopEntity.data.vehicleIds = [];
      stopEntity.data.numberOfPassengers = 0;
      stopEntity.text.text = '';
      stopEntity.sprite.tint = this.WHITE;
      stopEntity.sprite.parent.visible = true;
    }
  }

  private updateStopCounters() {
    for (const stopEntity of this.passengerStopEntities) {
      const passengers = stopEntity.data.passengerIds
        .map((passengerId) => this.passengerEntitiesByPassengerId[passengerId])
        .filter((passenger) => passenger !== undefined);

      const numberOfDisplayedPassengers = passengers.reduce(
        (acc, passenger) => acc + passenger.data.numberOfPassengers,
        0,
      );
      const numberOfPassengers = stopEntity.data.numberOfPassengers;

      if (numberOfDisplayedPassengers === 0) {
        stopEntity.sprite.parent.visible = false;
        continue;
      }

      if (numberOfDisplayedPassengers === numberOfPassengers) {
        stopEntity.text.text = numberOfPassengers.toString();
      } else {
        stopEntity.text.text = `${numberOfDisplayedPassengers} (${numberOfPassengers})`;
      }

      const interpolate = d3InterpolateRgb(this.CAPACITY_COLORS);

      const t = Math.min(1, numberOfPassengers / stopEntity.data.capacity);

      const color = d3Color(interpolate(t))?.rgb();

      if (color) {
        const tint = 256 * (color.r * 256 + color.g) + color.b;
        stopEntity.text.tint = tint;
        stopEntity.sprite.tint = tint;
      } else {
        console.warn('Color interpolation failed');
      }
    }

    if (this.filters.has('stops')) {
      return;
    }

    for (const stopEntity of this.passengerStopEntities) {
      if (!stopEntity.sprite.parent.visible) {
        // Only show the stop image
        stopEntity.sprite.parent.visible = true;
        stopEntity.sprite.visible = false;
        stopEntity.text.visible = false;
        stopEntity.otherSprite.visible = true;
      } else {
        // Show the passenger image and the text
        stopEntity.sprite.visible = true;
        stopEntity.text.visible = true;
        stopEntity.otherSprite.visible = false;
      }
    }
  }

  private followSelectedStop() {
    const selectedStopId = this._selectedStopIdSignal();

    if (selectedStopId === null) return;

    const stopEntity = this.passengerStopEntitiesByPosition[selectedStopId];

    if (stopEntity === undefined) return;

    const point = this.utils.layerPointToLatLng(
      new L.Point(stopEntity.sprite.parent.x, stopEntity.sprite.parent.y),
    );

    this.frame_pointToFollow = point;
  }

  private updateVehiclePassengerCounters() {
    const interpolate = d3InterpolateRgb(this.CAPACITY_COLORS);

    // eslint-disable-next-line @typescript-eslint/prefer-for-of
    for (let index = 0; index < this.vehicles.length; ++index) {
      const vehicleEntity = this.vehicles[index];

      const passengers = vehicleEntity.data.passengerIds.map(
        (passengerId) => this.passengerEntitiesByPassengerId[passengerId],
      );
      const numberOfDisplayedPassengers = passengers.reduce(
        (acc, passenger) => acc + passenger.data.numberOfPassengers,
        0,
      );

      const numberOfPassengers = vehicleEntity.data.numberOfPassengers;

      if (numberOfDisplayedPassengers === 0) vehicleEntity.text.text = '';
      else if (numberOfDisplayedPassengers === numberOfPassengers) {
        vehicleEntity.text.text = numberOfPassengers.toString();
      } else {
        vehicleEntity.text.text = `${numberOfDisplayedPassengers} (${numberOfPassengers})`;
      }

      const t = Math.min(1, numberOfPassengers / vehicleEntity.data.capacity);
      const color = d3Color(interpolate(t))?.rgb();
      if (!color) continue;

      const tint = 256 * (color.r * 256 + color.g) + color.b;
      vehicleEntity.text.tint = tint;
      vehicleEntity.sprite.tint = tint;
    }
  }

  private getLineNoAndProgress(displayedPolylines: DisplayedPolylines) {
    if (
      displayedPolylines.currentPolylineEndTime === null ||
      displayedPolylines.currentPolylineStartTime === null
    ) {
      return [0, 0];
    }

    if (displayedPolylines.currentPolylineIndex === -1) {
      return [0, 0];
    }

    if (
      displayedPolylines.currentPolylineIndex >=
      displayedPolylines.polylines.length
    ) {
      return [0, 0];
    }

    const polylineProgress =
      (this.animationVisualizationTime -
        displayedPolylines.currentPolylineStartTime) /
      (displayedPolylines.currentPolylineEndTime -
        displayedPolylines.currentPolylineStartTime);

    const polyline =
      displayedPolylines.polylines[displayedPolylines.currentPolylineIndex];

    const coefficients = polyline.coefficients;
    let lineProgress = 0;
    let cumulativeProgress = 0;
    let lineNo = 0;
    for (; lineNo < coefficients.length; ++lineNo) {
      const nextCumulativeProgress = cumulativeProgress + coefficients[lineNo];
      if (polylineProgress < nextCumulativeProgress) {
        lineProgress =
          (polylineProgress - cumulativeProgress) /
          (nextCumulativeProgress - cumulativeProgress);
        break;
      }
      cumulativeProgress = nextCumulativeProgress;
    }

    return [lineNo, lineProgress];
  }

  private applyInterpolation(
    vehicleEntity: Entity<Vehicle>,
    polyline: Polyline,
    lineNo: number,
    lineProgress: number,
  ) {
    let geoPosA = polyline.polyline[lineNo];
    let geoPosB = polyline.polyline[lineNo + 1];

    // If no next point, take previous point instead
    if (!geoPosB) {
      if (!geoPosA) return new L.Point(0, 0);
      geoPosB = geoPosA;
      geoPosA = polyline.polyline[lineNo - 1];

      // If no previous point, share same point
      if (!geoPosA) geoPosA = geoPosB;
      lineProgress = 1;
    }

    const pointA = this.utils.latLngToLayerPoint([
      geoPosA.latitude,
      geoPosA.longitude,
    ]);
    const pointB = this.utils.latLngToLayerPoint([
      geoPosB.latitude,
      geoPosB.longitude,
    ]);

    const interpolatedPosition = pointB
      .multiplyBy(lineProgress)
      .add(pointA.multiplyBy(1 - lineProgress));

    vehicleEntity.sprite.parent.x = interpolatedPosition.x;
    vehicleEntity.sprite.parent.y = interpolatedPosition.y;

    // Set orientation
    const direction = pointB.subtract(pointA);
    const angle = -Math.atan2(direction.x, direction.y) + Math.PI / 2;
    vehicleEntity.sprite.rotation = angle;

    return interpolatedPosition;
  }

  private findVisuallyNearEntities(event: L.LeafletMouseEvent) {
    // 20 comes from half the size of the images in pixels
    const minVisualDistance = 20 / this.utils.getScale();
    const point = this.utils.latLngToLayerPoint(event.latlng);

    const nearVehicles = [];
    const nearPassengers = [];
    const nearStops = [];

    // Distances for all vehicles
    for (const vehicle of this.vehicles) {
      if (!vehicle.sprite.parent.visible) continue;
      const distance = this.distanceBetweenPoints(
        point,
        vehicle.sprite.parent.position,
      );
      if (distance <= minVisualDistance) nearVehicles.push(vehicle.data.id);
    }

    // Distances for all passengers
    for (const passenger of this.passengersEntities) {
      if (!passenger.sprite.parent.visible) continue;
      const distance = this.distanceBetweenPoints(
        point,
        passenger.sprite.parent.position,
      );
      if (distance <= minVisualDistance) nearPassengers.push(passenger.data.id);
    }

    // Distances for all stops
    for (const stop of this.passengerStopEntities) {
      if (
        !stop.sprite.parent.visible ||
        (!stop.sprite.visible && !stop.otherSprite.visible)
      )
        continue;
      const distance = this.distanceBetweenPoints(
        point,
        stop.sprite.parent.position,
      );
      if (distance <= minVisualDistance) nearStops.push(getId(stop.data));
    }

    const allNearEntities = [...nearVehicles, ...nearPassengers, ...nearStops];

    // No entities
    if (allNearEntities.length === 0) {
      this.unselectEntity();
    }
    // One vehicle
    else if (allNearEntities.length === 1 && nearVehicles.length === 1) {
      this.selectVehicle(nearVehicles[0]);
    }
    // One passenger
    else if (allNearEntities.length === 1 && nearPassengers.length === 1) {
      this.selectPassenger(nearPassengers[0]);
    }
    // One stop
    else if (allNearEntities.length === 1 && nearStops.length === 1) {
      this.selectStop(nearStops[0]);
    }
    // More than one
    else {
      this._clickPositionSignal.set(
        new PIXI.Point(event.containerPoint.x, event.containerPoint.y),
      );
      this._nearVehiclesSignal.set(nearVehicles);
      this._nearPassengersSignal.set(nearPassengers);
      this._nearStopsSignal.set(nearStops);
    }
  }

  private distanceBetweenPoints(
    pointA: { x: number; y: number },
    pointB: { x: number; y: number },
  ) {
    const dx = pointA.x - pointB.x;
    const dy = pointA.y - pointB.y;
    return Math.sqrt(dx * dx + dy * dy);
  }

  private redrawPassengerPolyline() {
    const selectedPassengerId = this._selectedPassengerIdSignal();
    if (!selectedPassengerId) return;

    const passenger = this.passengerEntitiesByPassengerId[selectedPassengerId];
    if (!passenger) return;

    const passengerAnimationData = passenger.data.animationData.find(
      (data) =>
        data.startTimestamp <= this.animationVisualizationTime &&
        data.endTimestamp! >= this.animationVisualizationTime,
    );

    const legs = passenger.data.currentLeg
      ? [
          ...passenger.data.previousLegs,
          passenger.data.currentLeg,
          ...passenger.data.nextLegs,
        ]
      : [...passenger.data.previousLegs, ...passenger.data.nextLegs];

    const polylines: Polyline[] = [];

    let reachedCurrentVehicle = false;
    let calculatedPolylineNo = 0;
    let lineNo = 0;

    // Collect all polylines
    for (const leg of legs) {
      if (
        leg.assignedVehicleId === null ||
        leg.boardingStopIndex === null ||
        leg.alightingStopIndex === null
      )
        continue;

      const vehicle = this.vehicleEntitiesByVehicleId[leg.assignedVehicleId];
      if (!vehicle) continue;

      const vehicleAnimationData = vehicle.data.animationData.find(
        (data) =>
          data.startTimestamp <= this.animationVisualizationTime &&
          data.endTimestamp! >= this.animationVisualizationTime,
      );
      if (vehicleAnimationData === undefined) continue;

      // Get polylines that passenger will be inside vehicle
      const passengerPath =
        vehicleAnimationData.displayedPolylines.polylines.slice(
          leg.boardingStopIndex,
          leg.alightingStopIndex,
        );

      // When we reach our waiting/current vehicle
      if (vehicle.data.id === passengerAnimationData?.vehicleId) {
        reachedCurrentVehicle = true;

        const relativePolylineIndex =
          vehicleAnimationData.displayedPolylines.currentPolylineIndex -
          leg.boardingStopIndex;

        // When vehicle did not reach him yet
        if (relativePolylineIndex >= 0) {
          calculatedPolylineNo += relativePolylineIndex;
          lineNo = vehicle.data.currentLineIndex ?? 0;
        }
      } else if (!reachedCurrentVehicle)
        calculatedPolylineNo += passengerPath.length;

      polylines.push(...passengerPath);
    }
    if (polylines.length === 0) return;

    if (calculatedPolylineNo < 0) {
      calculatedPolylineNo = 0;
      lineNo = 0;
    }

    this.redrawPolyline(
      calculatedPolylineNo,
      lineNo,
      new L.Point(passenger.sprite.parent.x, passenger.sprite.parent.y),
      polylines,
    );
  }

  private redrawPolyline(
    polylineNo: number,
    lineNo: number,
    interpolatedPoint: L.Point,
    polylines: Polyline[],
  ) {
    const BASE_LINE_WIDTH = 4;
    const MIN_WIDTH = 0.04; // By testing out values
    const ALPHA = 0.9;
    const width = Math.max(BASE_LINE_WIDTH / this.utils?.getScale(), MIN_WIDTH);
    const graphics = this.selectedEntityPolyline;
    graphics.clear();
    graphics.lineStyle(width, this.LIGHT_GRAY, ALPHA);

    // Draw all polylines before the polylineNo
    for (let i = 0; i < polylineNo; ++i) {
      if (i >= polylines.length) break;
      const polyline = polylines[i];
      if (polyline.polyline.length === 0) continue;
      const firstPoint = polyline.polyline[0];
      const firstLayerPoint = this.utils.latLngToLayerPoint([
        firstPoint.latitude,
        firstPoint.longitude,
      ]);
      graphics.moveTo(firstLayerPoint.x, firstLayerPoint.y);

      for (let j = 1; j < polyline.polyline.length; ++j) {
        const geoPos = polyline.polyline[j];
        const point = this.utils.latLngToLayerPoint([
          geoPos.latitude,
          geoPos.longitude,
        ]);
        graphics.lineTo(point.x, point.y);
      }
    }

    // Draw all the lines of polylineNo but before lineNo
    const currentPolyline = polylines[polylineNo];
    if (currentPolyline !== undefined) {
      const polylinePoints = currentPolyline.polyline;
      if (polylinePoints.length === 0) return;
      const firstPoint = polylinePoints[0];
      const firstLayerPoint = this.utils.latLngToLayerPoint([
        firstPoint.latitude,
        firstPoint.longitude,
      ]);
      graphics.moveTo(firstLayerPoint.x, firstLayerPoint.y);

      for (let j = 1; j <= lineNo; ++j) {
        const geoPos = currentPolyline.polyline[j];
        const point = this.utils.latLngToLayerPoint([
          geoPos.latitude,
          geoPos.longitude,
        ]);
        graphics.lineTo(point.x, point.y);
      }

      // Draw line until interpolated point
      graphics.lineTo(interpolatedPoint.x, interpolatedPoint.y);

      // Change color
      graphics.lineStyle(width, this.KELLY_GREEN, ALPHA);

      // Draw rest of lines of polylineNo
      for (let j = lineNo + 1; j < currentPolyline.polyline.length; ++j) {
        const geoPos = currentPolyline.polyline[j];
        const point = this.utils.latLngToLayerPoint([
          geoPos.latitude,
          geoPos.longitude,
        ]);
        graphics.lineTo(point.x, point.y);
      }
    }

    graphics.lineStyle(width, this.KELLY_GREEN, ALPHA);

    // Draw rest of polylines
    for (let i = polylineNo + 1; i < polylines.length; ++i) {
      const polyline = polylines[i];
      if (polyline.polyline.length === 0) continue;
      const firstPoint = polyline.polyline[0];
      const firstLayerPoint = this.utils.latLngToLayerPoint([
        firstPoint.latitude,
        firstPoint.longitude,
      ]);
      graphics.moveTo(firstLayerPoint.x, firstLayerPoint.y);
      for (let j = 1; j < polyline.polyline.length; ++j) {
        const geoPos = polyline.polyline[j];
        const point = this.utils.latLngToLayerPoint([
          geoPos.latitude,
          geoPos.longitude,
        ]);
        graphics.lineTo(point.x, point.y);
      }
    }

    graphics.lineStyle(width, this.LIGHT_GRAY, ALPHA);

    let firstStopHasBeenDrawn = false;

    // Draw stops that are completed
    for (let i = 0; i <= polylineNo; ++i) {
      if (i >= polylines.length) break;
      const polyline = polylines[i];
      if (polyline.polyline.length === 0) continue;

      if (!firstStopHasBeenDrawn) {
        const firstPoint = polyline.polyline[0];
        const firstLayerPoint = this.utils.latLngToLayerPoint([
          firstPoint.latitude,
          firstPoint.longitude,
        ]);
        graphics.beginFill(this.WHITE, 1);
        graphics.drawCircle(firstLayerPoint.x, firstLayerPoint.y, width * 1.2);
        graphics.endFill();
        firstStopHasBeenDrawn = true;
      }

      const geoPos = polyline.polyline[polyline.polyline.length - 1];
      const point = this.utils.latLngToLayerPoint([
        geoPos.latitude,
        geoPos.longitude,
      ]);
      graphics.beginFill(this.WHITE, 1);
      graphics.drawCircle(point.x, point.y, width * 1.2);
      graphics.endFill();
    }

    // Draw stops that are not completed
    graphics.lineStyle(width, this.KELLY_GREEN, ALPHA);

    for (let i = Math.max(polylineNo, 0); i < polylines.length; ++i) {
      const polyline = polylines[i];
      if (polyline.polyline.length === 0) continue;

      if (!firstStopHasBeenDrawn) {
        const firstPoint = polyline.polyline[0];
        const firstLayerPoint = this.utils.latLngToLayerPoint([
          firstPoint.latitude,
          firstPoint.longitude,
        ]);
        graphics.beginFill(this.WHITE, 1);
        graphics.drawCircle(firstLayerPoint.x, firstLayerPoint.y, width * 1.2);
        graphics.endFill();
        firstStopHasBeenDrawn = true;
      }

      const geoPos = polyline.polyline[polyline.polyline.length - 1];
      const point = this.utils.latLngToLayerPoint([
        geoPos.latitude,
        geoPos.longitude,
      ]);
      graphics.beginFill(this.WHITE, 1);
      graphics.drawCircle(point.x, point.y, width * 1.2);
      graphics.endFill();
    }
  }

  private updateAnimationTime() {
    const deltaSec = PIXI.Ticker.shared.deltaMS / 1000;
    if (!this.pause) {
      this.animationVisualizationTime += deltaSec * this.speed;
      this.lastVisualisationTime += deltaSec * this.speed;
    }

    const desyncDiff =
      this.lastVisualisationTime - this.animationVisualizationTime;
    if (Math.abs(desyncDiff) > this.MIN_LERPABLE_DESYNC_DIFF * this.speed) {
      this.animationVisualizationTime +=
        desyncDiff * (1 - Math.exp(-5 * Math.abs(deltaSec)));
    }
  }

  // Called once when Pixi layer is added.
  private onAdd(utils: L.PixiOverlayUtils) {
    this.lastScale = utils.getScale();
    this.calculateSpriteScales();
  }

  private onMoveEnd(event: L.LeafletEvent) {
    const scale = this.utils.getScale();
    if (scale != this.lastScale) this.onZoomEnd(event);
    this.lastScale = scale;
  }

  private onZoomEnd(event: L.LeafletEvent) {
    this.calculateSpriteScales();

    this.vehicles.forEach((entity) => {
      entity.sprite.parent.scale.set(this.vehicleSpriteScales);
    });
    this.passengersEntities.forEach((entity) => {
<<<<<<< HEAD
      entity.sprite.scale.set(this.passengerSpriteScales);
    });
  }

  private calculateSpriteScales() {
    const MAX_SPRITE_SCALE = 1;
    const MIN_SPRITE_SCALE = 0.2;

    const MAX_SPRITE_ZOOM = 15;
    const SCALE_POWER = 1.15;

    const map = this.utils.getMap();
    const maxZoom = MAX_SPRITE_ZOOM;
    const currentZoom = map.getZoom();

    const zoomPow = maxZoom - currentZoom;

    let wantedRelativeScale = Math.pow(SCALE_POWER, -zoomPow);
    wantedRelativeScale = Math.min(
      Math.max(wantedRelativeScale, MIN_SPRITE_SCALE),
      MAX_SPRITE_SCALE,
    );

    this.vehicleSpriteScales = wantedRelativeScale / this.utils.getScale();
    this.passengerSpriteScales = this.vehicleSpriteScales * 0.75;
  }

  private onRedraw(event: L.LeafletEvent) {
=======
      entity.sprite.parent.scale.set(invScale);
    });
    this.passengerStopEntities.forEach((entity) => {
      entity.sprite.parent.scale.set(invScale);
    });
  }

  private onRedraw(event?: L.LeafletEvent) {
>>>>>>> cdb5bbad
    if (this.startTimestamp == null || this.endTimestamp == null) return;

    if (this.pause) {
      this.animationVisualizationTime = this.lastVisualisationTime;
    } else {
      this.updateAnimationTime();
    }

    if (this.animationVisualizationTime < this.startTimestamp) {
      this.animationVisualizationTime = this.startTimestamp;
    }

    if (this.animationVisualizationTime > this.endTimestamp) {
      this.animationVisualizationTime = this.endTimestamp;
    }

    this.resetStopCounters();
    this.setVehiclePositions();
    this.setPassengerPositions();
    this.filterEntities();
    this.updateVehiclePassengerCounters();
    this.updateStopCounters();
    this.followSelectedStop();
  }

  // onClick is called after onEntityPointerdown
  private onClick(event: L.LeafletMouseEvent) {
    this.findVisuallyNearEntities(event);
  }

  private selectVehicle(vehicleId: string) {
    this.unselectEntity();
    this.highlightEntityId(vehicleId, 'vehicle');
    this._selectedVehicleIdSignal.set(vehicleId);
  }

  private selectPassenger(passengerId: string) {
    this.unselectEntity();
    this.highlightEntityId(passengerId, 'passenger');
    this._selectedPassengerIdSignal.set(passengerId);
  }

  private selectStop(stopId: string) {
    this.unselectEntity();
    this.highlightEntityId(stopId, 'stop');
    this._selectedStopIdSignal.set(stopId);
  }

  private unselectVehicle() {
    this.unhighlightEntityId(this._selectedVehicleIdSignal(), 'vehicle');
    this._selectedVehicleIdSignal.set(null);
    this.selectedEntityPolyline.clear();
  }

  private unselectPassenger() {
    this.unhighlightEntityId(this._selectedPassengerIdSignal(), 'passenger');
    this._selectedPassengerIdSignal.set(null);
    this.selectedEntityPolyline.clear();
  }

  private unselectStop() {
    this.unhighlightEntityId(this._selectedStopIdSignal(), 'stop');
    this._selectedStopIdSignal.set(null);
    this.selectedEntityPolyline.clear();
  }

  private highlightEntityId(
    entityId: string,
    type: 'vehicle' | 'passenger' | 'stop',
  ) {
    let entity;
    switch (type) {
      case 'vehicle':
        entity = this.vehicleEntitiesByVehicleId[entityId];
        break;
      case 'passenger':
        entity = this.passengerEntitiesByPassengerId[entityId];
        break;
      case 'stop':
        entity = this.passengerStopEntitiesByPosition[entityId];
        break;
    }

    if (entity) {
      entity.sprite.parent.filters = [
        new OutlineFilter(1, 0xffffff),
        new OutlineFilter(2, 0xffff00),
      ];
    }
  }

  private unhighlightEntityId(
    entityId: string | null,
    type: 'vehicle' | 'passenger' | 'stop',
  ) {
    if (!entityId) return;
    let entity;
    switch (type) {
      case 'vehicle':
        entity = this.vehicleEntitiesByVehicleId[entityId];
        break;
      case 'passenger':
        entity = this.passengerEntitiesByPassengerId[entityId];
        break;
      case 'stop':
        entity = this.passengerStopEntitiesByPosition[entityId];
        break;
    }
    if (entity) entity.sprite.parent.filters = null;
  }

  selectEntity(entityId: string, type: 'vehicle' | 'passenger' | 'stop') {
    this.unselectEntity();

    switch (type) {
      case 'vehicle':
        this.selectVehicle(entityId);
        break;
      case 'passenger':
        this.selectPassenger(entityId);
        break;
      case 'stop':
        this.selectStop(entityId);
        break;
    }
  }

  unselectEntity() {
    this.unselectVehicle();
    this.unselectPassenger();
    this.unselectStop();
  }

  addPixiOverlay(map: L.Map) {
    map.on('click', (event) => {
      this.onClick(event);
    });
    const pixiLayer = (() => {
      return pixiOverlay(
        (utils, event) => {
          this.utils = utils;
          if (event.type === 'add') this.onAdd(utils);
          if (event.type === 'moveend') this.onMoveEnd(event);
          if (event.type === 'redraw') this.onRedraw(event);
          this.utils.getRenderer().render(this.container);
        },
        this.container,
        {
          doubleBuffering: true,
        },
      );
    })();

    pixiLayer.addTo(map);

    PIXI.Ticker.shared.add((delta) => {
      pixiLayer.redraw({ type: 'redraw', delta: delta } as L.LeafletEvent);

      if (this.frame_pointToFollow && this._shouldFollowEntitySignal())
        this.utils.getMap().setView(this.frame_pointToFollow);
      this.frame_pointToFollow = null;
    });
    PIXI.Ticker.shared.start();
  }

  setSpeed(speed: number) {
    this.speed = speed;
  }

  toggleShouldFollowEntity() {
    this._shouldFollowEntitySignal.update(
      (shouldFollowEntity) => !shouldFollowEntity,
    );
  }

  findPassengerName(id: string) {
    if (!this.passengerEntitiesByPassengerId[id]) {
      return;
    }
    return this.passengerEntitiesByPassengerId[id].data.name as string;
  }
}<|MERGE_RESOLUTION|>--- conflicted
+++ resolved
@@ -120,16 +120,6 @@
     fontSize: 18,
   };
 
-  private readonly TEXT_STYLE = new PIXI.TextStyle({
-    fontFamily: 'Arial',
-    fontSize: 18,
-    fontWeight: 'bold',
-    fill: '#ffffff',
-    stroke: '#333333',
-    strokeThickness: 5,
-    lineJoin: 'round',
-  });
-
   private pause = false;
   private animationVisualizationTime = 0;
   private lastVisualisationTime = 0;
@@ -155,8 +145,7 @@
   private endTimestamp: number | null = null;
 
   private lastScale = 0;
-  private vehicleSpriteScales = 1;
-  private passengerSpriteScales = 1;
+
   private utils!: L.PixiOverlayUtils;
 
   private selectedEntityPolyline: PIXI.Graphics = new PIXI.Graphics();
@@ -299,7 +288,7 @@
     const sprite = PIXI.Sprite.from(
       this.spriteService.getVehicleSprite(vehicle.mode ?? ''),
     );
-    vehicleContainer.scale.set(this.vehicleSpriteScales);
+    vehicleContainer.scale.set(this.spriteService.vehicleSpriteScale);
     sprite.anchor.set(0.5, 0.5); // Center texture on coordinate
     vehicleContainer.addChild(sprite);
 
@@ -322,15 +311,10 @@
   }
 
   private addPassenger(passenger: AnimatedPassenger): void {
-<<<<<<< HEAD
-    const sprite = PIXI.Sprite.from(this.spriteService.defaultPassengerSprite);
+    const sprite = PIXI.Sprite.from(this.spriteService.getPassengerSprite());
     sprite.anchor.set(0.5, 0.5); // Center texture on coordinate
-    sprite.scale.set(this.passengerSpriteScales);
-=======
+    sprite.scale.set(this.spriteService.passengerSpriteScale);
     const passengerContainer = new PIXI.Container();
-    const sprite = PIXI.Sprite.from('images/sample-walk.png');
-    passengerContainer.scale.set(1 / this.utils.getScale());
-    sprite.anchor.set(0.5, 0.5); // Center texture on coordinate
     passengerContainer.addChild(sprite);
 
     // Counter of passengers in a stop
@@ -339,7 +323,6 @@
     passengerCountText.x = sprite.width / 2;
     passengerCountText.y = -sprite.height / 2;
     passengerContainer.addChild(passengerCountText);
->>>>>>> cdb5bbad
 
     const entity: Entity<AnimatedPassenger> = {
       data: passenger,
@@ -365,16 +348,18 @@
           continue;
 
         const stopContainer = new PIXI.Container();
+        stopContainer.scale.set(this.spriteService.passengerSpriteScale);
 
         // Sprite
-        const sprite = PIXI.Sprite.from('images/sample-walk.png');
-        stopContainer.scale.set(1 / this.utils.getScale());
+        const sprite = PIXI.Sprite.from(
+          this.spriteService.getPassengerSprite(),
+        );
         sprite.anchor.set(0.5, 0.5);
         stopContainer.addChild(sprite);
 
         // Other sprite (for the stop without passengers)
         const otherSprite = PIXI.Sprite.from('images/sample-stop.png');
-        otherSprite.scale.set(0.2, 0.2);
+        otherSprite.scale.set(0.25);
         otherSprite.anchor.set(0.5, 0.5);
         otherSprite.visible = false;
         stopContainer.addChild(otherSprite);
@@ -1327,7 +1312,7 @@
   // Called once when Pixi layer is added.
   private onAdd(utils: L.PixiOverlayUtils) {
     this.lastScale = utils.getScale();
-    this.calculateSpriteScales();
+    this.spriteService.calculateSpriteScales(utils);
   }
 
   private onMoveEnd(event: L.LeafletEvent) {
@@ -1337,51 +1322,29 @@
   }
 
   private onZoomEnd(event: L.LeafletEvent) {
-    this.calculateSpriteScales();
+    this.spriteService.calculateSpriteScales(this.utils);
+
+    const passengerTexture = this.spriteService.getPassengerSprite();
 
     this.vehicles.forEach((entity) => {
-      entity.sprite.parent.scale.set(this.vehicleSpriteScales);
+      entity.sprite.parent.scale.set(this.spriteService.vehicleSpriteScale);
+      entity.sprite.texture = this.spriteService.getVehicleSprite(
+        entity.data.mode,
+      );
     });
+
     this.passengersEntities.forEach((entity) => {
-<<<<<<< HEAD
-      entity.sprite.scale.set(this.passengerSpriteScales);
+      entity.sprite.parent.scale.set(this.spriteService.passengerSpriteScale);
+      entity.sprite.texture = passengerTexture;
     });
-  }
-
-  private calculateSpriteScales() {
-    const MAX_SPRITE_SCALE = 1;
-    const MIN_SPRITE_SCALE = 0.2;
-
-    const MAX_SPRITE_ZOOM = 15;
-    const SCALE_POWER = 1.15;
-
-    const map = this.utils.getMap();
-    const maxZoom = MAX_SPRITE_ZOOM;
-    const currentZoom = map.getZoom();
-
-    const zoomPow = maxZoom - currentZoom;
-
-    let wantedRelativeScale = Math.pow(SCALE_POWER, -zoomPow);
-    wantedRelativeScale = Math.min(
-      Math.max(wantedRelativeScale, MIN_SPRITE_SCALE),
-      MAX_SPRITE_SCALE,
-    );
-
-    this.vehicleSpriteScales = wantedRelativeScale / this.utils.getScale();
-    this.passengerSpriteScales = this.vehicleSpriteScales * 0.75;
-  }
-
-  private onRedraw(event: L.LeafletEvent) {
-=======
-      entity.sprite.parent.scale.set(invScale);
+
+    this.passengerStopEntities.forEach((entity) => {
+      entity.sprite.parent.scale.set(this.spriteService.passengerSpriteScale);
+      entity.sprite.texture = passengerTexture;
     });
-    this.passengerStopEntities.forEach((entity) => {
-      entity.sprite.parent.scale.set(invScale);
-    });
   }
 
   private onRedraw(event?: L.LeafletEvent) {
->>>>>>> cdb5bbad
     if (this.startTimestamp == null || this.endTimestamp == null) return;
 
     if (this.pause) {

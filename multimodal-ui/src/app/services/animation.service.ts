import { Injectable, signal, WritableSignal } from '@angular/core';
import * as L from 'leaflet';
import 'leaflet-pixi-overlay';
import * as PIXI from 'pixi.js';
<<<<<<< HEAD
import { Entity, EntityOwner, VehicleEntity } from '../interfaces/entity.model';
import { Vehicle } from '../interfaces/simulation.model';
=======
import { Entity } from '../interfaces/entity.model';
import { Polylines } from '../interfaces/simulation.model';
>>>>>>> 26d499b8

@Injectable({
  providedIn: 'root',
})
export class AnimationService {
  fpsSignal: WritableSignal<number> = signal(0);

  private ticker: PIXI.Ticker = new PIXI.Ticker();
  private vehicles: VehicleEntity[] = [];
  private container = new PIXI.Container();
  private frozen: boolean = false;
  private utils!: L.PixiOverlayUtils;

  private lastSelectedEntity: Entity | undefined;

  addVehicle(vehicle: Vehicle, type = 'sample-bus') {
    if (vehicle.polylines == null) return;
    if (vehicle.polylines[0].polyline.length == 0) return;
    this.frozen = false; // Temp

    const sprite = PIXI.Sprite.from(`images/${type}.png`) as EntityOwner;
    sprite.anchor.set(0.5, 0.5);
    sprite.scale.set(1 / this.utils.getScale());
    sprite.interactive = true;
    sprite.on('pointerdown', (e) => this.onEntityPointerdown(e));

    const point = this.utils.latLngToLayerPoint([0, 0]);
    const entity: VehicleEntity = {
      data: vehicle,
      polylineNo: 0,
      lineNo: -1,

      sprite,
      requestedRotation: 0,
      startPos: point,
      endPos: point,
      currentTime: 0,
      timeToReach: 0,
    };
    sprite.entity = entity;
    
    this.updateVehiclePath(entity);
    // entity.sprite.rotation = entity.requestedRotation;

    this.container.addChild(sprite);
    this.vehicles.push(entity);
  }

  clearAnimations() {
    this.container.removeChildren();
    this.vehicles = [];
  }

  freezeAnimations() {
    this.frozen = true;
  }

  runAnimations() {
    this.frozen = false;
  }

  private updateVehiclePositions() {
    for (let index = 0; index < this.vehicles.length; ++index) {
      const vehicle = this.vehicles[index];
      const secElapsed = this.ticker.deltaMS / 1000;
      vehicle.currentTime += secElapsed;
      vehicle.sprite.rotation += (vehicle.requestedRotation - vehicle.sprite.rotation) * secElapsed;
      let progress = vehicle.currentTime / vehicle.timeToReach;

      if (progress >= 1)  {
        this.updateVehiclePath(vehicle);
        progress = 0;
      }

      // pos = end * progress + start(1 - progress)
      const newPosition = vehicle.endPos
        .multiplyBy(progress)
        .add(vehicle.startPos.multiplyBy(1 - progress));
      vehicle.sprite.x = newPosition.x;
      vehicle.sprite.y = newPosition.y;
    } 
  }

  private updateVehiclePath(vehicle: VehicleEntity) {
    if (vehicle.data.polylines == null) return;

    // Get next path to follow
    let currentPolyline = vehicle.data.polylines[vehicle.polylineNo];
    if (vehicle.lineNo < currentPolyline.polyline.length -2) vehicle.lineNo += 1;
    else {
      currentPolyline =  vehicle.data.polylines[vehicle.polylineNo + 1];
      if (currentPolyline != null)  {
        vehicle.polylineNo += 1;
        vehicle.lineNo = 0;
      }
      else return;
    }

    const geoPosA = currentPolyline.polyline[vehicle.lineNo];
    const geoPosB = currentPolyline.polyline[vehicle.lineNo + 1];
    const pointA = this.utils.latLngToLayerPoint([geoPosA.latitude, geoPosA.longitude]);
    const pointB = this.utils.latLngToLayerPoint([geoPosB.latitude, geoPosB.longitude]);

    // Set orientation
    // const direction = pointB.subtract(pointA);
    // const angle = -Math.atan2(direction.x, direction.y) + Math.PI / 2;
    // vehicle.requestedRotation = angle;

    // Set path
    vehicle.startPos = pointA;
    vehicle.endPos = pointB;
    vehicle.currentTime = 0;
    vehicle.timeToReach = currentPolyline.coefficients[vehicle.lineNo] * 10; // 10 is arbritrary (to be replaced with real data)
  }

  // Called once when Pixi layer is added.
  private onAdd(utils: L.PixiOverlayUtils) {
    console.log('PixiJS layer added.');
  }

  private onMoveEnd(event: L.LeafletEvent) {
    this.vehicles.forEach((entity) => {
      entity.sprite.scale.set(1 / this.utils.getScale());
    });
  }

  private onRedraw(event: L.LeafletEvent) {
    const fps = Math.round(1000 / this.ticker.deltaMS);
    this.fpsSignal.set(fps);

    if (this.frozen) return;
    
    this.updateVehiclePositions();
  }

  private onClick(event: L.LeafletMouseEvent) {
    // this.changeEntitiesDestination(event.latlng);
    // this.addEntity();
  }

  private onEntityPointerdown(event: PIXI.FederatedPointerEvent) {
    const sprite = event.target as EntityOwner;
    if (!sprite) return;

    const entity = sprite.entity;
    if (!entity) return;

    sprite.tint = 0xFFAAAA; // Red
    
    if (this.lastSelectedEntity != null) this.lastSelectedEntity.sprite.tint = 0xFFFFFF; // White
    this.lastSelectedEntity = entity;
  }

  addPixiOverlay(map: L.Map) {
    map.on('click', (event) => {
      this.onClick(event);
    });
    const pixiLayer = (() => {
      return L.pixiOverlay(
        (utils, event) => {
          this.utils = utils;
          if (event.type === 'add') this.onAdd(utils);
          if (event.type === 'moveend') this.onMoveEnd(event);
          if (event.type === 'redraw') this.onRedraw(event);
          this.utils.getRenderer().render(this.container);
        },
        this.container,
        {
          doubleBuffering: true,
        },
      );
    })();

    pixiLayer.addTo(map);

    this.ticker.add(function (delta) {
      pixiLayer.redraw({ type: 'redraw', delta: delta } as L.LeafletEvent);
    });
    this.ticker.start();
  }

  private lines: L.Polyline[] = [];

  removePolylines() {
    this.lines.forEach((line) => line.remove());
    this.lines = [];
  }

  displayPolylines(polylinesByVehicleId: Record<string, Polylines>) {
    this.removePolylines();

    Object.keys(polylinesByVehicleId).forEach((vehicleId) => {
      const polylines = polylinesByVehicleId[vehicleId];
      Object.keys(polylines).forEach((polylineId) => {
        const polyline = polylines[polylineId];
        const points = polyline.polyline.map((point) => ({
          lat: point.latitude,
          lng: point.longitude,
        }));
        const line = L.polyline(points, {
          color: 'blue',
          weight: 5,
          opacity: 0.7,
        });
        line.addTo(this.utils.getMap());
        this.lines.push(line);
      });
    });
  }
}<|MERGE_RESOLUTION|>--- conflicted
+++ resolved
@@ -2,13 +2,9 @@
 import * as L from 'leaflet';
 import 'leaflet-pixi-overlay';
 import * as PIXI from 'pixi.js';
-<<<<<<< HEAD
 import { Entity, EntityOwner, VehicleEntity } from '../interfaces/entity.model';
 import { Vehicle } from '../interfaces/simulation.model';
-=======
-import { Entity } from '../interfaces/entity.model';
 import { Polylines } from '../interfaces/simulation.model';
->>>>>>> 26d499b8
 
 @Injectable({
   providedIn: 'root',
@@ -27,6 +23,7 @@
   addVehicle(vehicle: Vehicle, type = 'sample-bus') {
     if (vehicle.polylines == null) return;
     if (vehicle.polylines[0].polyline.length == 0) return;
+    console.log(vehicle);
     this.frozen = false; // Temp
 
     const sprite = PIXI.Sprite.from(`images/${type}.png`) as EntityOwner;

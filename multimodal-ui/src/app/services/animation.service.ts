import 'leaflet-pixi-overlay';

import {
  computed,
  Injectable,
  Signal,
  signal,
  WritableSignal,
} from '@angular/core';
import { color as d3Color } from 'd3-color';
import { interpolateRgbBasis as d3InterpolateRgb } from 'd3-interpolate';
import * as L from 'leaflet';
import { pixiOverlay } from 'leaflet';
import { OutlineFilter } from 'pixi-filters';
import * as PIXI from 'pixi.js';
import {
  DualTextEntity,
  Entity,
  EntityFilterMode,
  EntityInfo,
  EntityType,
  TextEntity,
} from '../interfaces/entity.model';
import {
  AnimatedPassenger,
  AnimatedSimulationEnvironment,
  AnimatedStop,
  AnimatedVehicle,
  DataEntity,
  DisplayedPolylines,
  DynamicPassengerAnimationData,
  DynamicVehicleAnimationData,
  getAllStops,
  Polyline,
  StaticPassengerAnimationData,
  StaticVehicleAnimationData,
  Vehicle,
} from '../interfaces/simulation.model';
import { FavoriteEntitiesService } from './favorite-entities.service';
import { SpritesService } from './sprites.service';

@Injectable({
  providedIn: 'root',
})
export class AnimationService {
  private readonly _selectedVehicleIdSignal: WritableSignal<string | null> =
    signal(null);

  private readonly _selectedPassengerIdSignal: WritableSignal<string | null> =
    signal(null);

  private readonly _selectedStopIdSignal: WritableSignal<string | null> =
    signal(null);

  // eslint-disable-next-line @typescript-eslint/no-explicit-any
  private readonly _preselectedEntityIdSignal: WritableSignal<DataEntity | null> =
    signal(null);

  private readonly _showPreselectedInTabSignal: WritableSignal<boolean> =
    signal(false);

  private readonly _clickPositionSignal: WritableSignal<PIXI.Point> = signal(
    new PIXI.Point(0, 0),
  );

  private readonly _nearVehiclesSignal: WritableSignal<EntityInfo[]> = signal(
    [],
  );
  private readonly _nearPassengersSignal: WritableSignal<EntityInfo[]> = signal(
    [],
  );
  private readonly _nearStopsSignal: WritableSignal<EntityInfo[]> = signal([]);

  get nearVehiclesSignal(): Signal<EntityInfo[]> {
    return this._nearVehiclesSignal;
  }

  get nearPassengersSignal(): Signal<EntityInfo[]> {
    return this._nearPassengersSignal;
  }

  get nearStopsSignal(): Signal<EntityInfo[]> {
    return this._nearStopsSignal;
  }

  get preselectedEntitySignal(): Signal<DataEntity | null> {
    return this._preselectedEntityIdSignal;
  }

  get showPreselectedInTabSignal(): Signal<boolean> {
    return this._showPreselectedInTabSignal;
  }

  get selectedVehicleIdSignal(): Signal<string | null> {
    return this._selectedVehicleIdSignal;
  }

  get selectedPassengerIdSignal(): Signal<string | null> {
    return this._selectedPassengerIdSignal;
  }

  get selectedStopIdSignal(): Signal<string | null> {
    return this._selectedStopIdSignal;
  }

  get clickPositionSignal(): Signal<PIXI.Point> {
    return this._clickPositionSignal;
  }

  readonly hasSelectedEntitySignal: Signal<boolean> = computed(
    () =>
      this._selectedVehicleIdSignal() !== null ||
      this._selectedPassengerIdSignal() !== null,
  );

  private readonly MIN_LERPABLE_DESYNC_DIFF = 1.5;
  private readonly MAX_LERPABLE_DESYNC_DIFF = 900;

  private readonly WHITE = 0xffffff;
  private readonly LIGHT_RED = 0xffcdcd;
  private readonly LIGHT_BLUE = 0xcdcdff;
  private readonly SATURATED_RED = 0xcd2222;
  private readonly KELLY_GREEN = 0x028a0f;
  private readonly LIGHT_GRAY = 0x666666;

  private readonly CAPACITY_COLORS = [
    '#ffffff',
    '#ccffcc',
    // Double yellow and triple orange and red to make it more important
    '#ffffb3',
    '#ffffb3',
    '#ffb980',
    '#ffb980',
    '#ff3333',
    '#ff3333',
  ];

  private readonly BITMAP_TEXT_URL = 'bitmap-fonts/custom-sans-serif.xml';
  private readonly BITMAP_TEXT_STYLE: Partial<PIXI.IBitmapTextStyle> = {
    fontName: 'custom-sans-serif',
    fontSize: 18,
  };

  private pause = false;
  private animationVisualizationTime = 0;
  private lastVisualisationTime = 0;

  private vehicles: TextEntity<AnimatedVehicle>[] = [];
  private vehicleEntitiesByVehicleId: Record<string, Entity<AnimatedVehicle>> =
    {};
  private passengersEntities: Entity<AnimatedPassenger>[] = [];
  private passengerEntitiesByPassengerId: Record<
    string,
    Entity<AnimatedPassenger>
  > = {};

  private passengerStopEntities: DualTextEntity<AnimatedStop>[] = [];
  private passengerStopEntitiesByPosition: Record<
    string,
    DualTextEntity<AnimatedStop>
  > = {};

  private container = new PIXI.Container();

  private startTimestamp: number | null = null;
  private endTimestamp: number | null = null;

  private lastScale = 0;

  private utils!: L.PixiOverlayUtils;

  private selectedEntityPolyline: PIXI.Graphics = new PIXI.Graphics();

  // Variable that are alive for a single frame (could probably improve)
  private frame_pointToFollow: L.LatLngExpression | null = null;

  private previousVehiclesEntities: Entity<AnimatedVehicle>[] = [];
  private previousPassengerEntities: Entity<AnimatedPassenger>[] = [];

  // Filters
  private filters: Set<string> = new Set<string>();
  private filterMode: EntityFilterMode = 'all';
  private shouldShowComplete = false;

  private speed = 1;
  private readonly _shouldFollowEntitySignal: WritableSignal<boolean> =
    signal(false);

  get shouldFollowEntitySignal(): Signal<boolean> {
    return this._shouldFollowEntitySignal;
  }

  constructor(
    private readonly favoriteEntitiesService: FavoriteEntitiesService,
    private readonly spriteService: SpritesService,
  ) {
    void PIXI.Assets.load(this.BITMAP_TEXT_URL);
  }

  synchronizeEnvironment(simulationEnvironment: AnimatedSimulationEnvironment) {
    // We need to interpolate the animation time to quickly join the current visualization time if there is
    // a continuous animation data between the last and the current visualization time, or else
    // set the animation time to the current visualization time.
    this.synchronizeTime(
      simulationEnvironment,
      simulationEnvironment.timestamp,
    );

    this.selectedEntityPolyline.clear();
    this.container.removeChildren();
    this.container.addChild(this.selectedEntityPolyline);
    this.previousVehiclesEntities = this.vehicles;
    this.previousPassengerEntities = this.passengersEntities;
    this.vehicles = [];
    this.vehicleEntitiesByVehicleId = {};
    this.passengersEntities = [];
    this.passengerEntitiesByPassengerId = {};

    let isSelectedVehicleInEnvironment = false;

    this.startTimestamp = simulationEnvironment.animationData.startTimestamp;
    this.endTimestamp = simulationEnvironment.animationData.endTimestamp;

    const selectedVehicleId = this._selectedVehicleIdSignal();
    const selectedPassengerId = this._selectedPassengerIdSignal();

    for (const vehicle of Object.values(simulationEnvironment.vehicles)) {
      this.addVehicle(vehicle);
      if (selectedVehicleId !== null && vehicle.id == selectedVehicleId) {
        isSelectedVehicleInEnvironment = true;
        if (this._preselectedEntityIdSignal() == null)
          this.highlightEntityId(vehicle.id, 'vehicle');
      }
    }

    if (selectedVehicleId !== null && !isSelectedVehicleInEnvironment) {
      this.unselectVehicle();
      console.warn(
        'The vehicle you selected is not in the environment anymore. It has been deselected.',
      );
    }

    let isSelectedPassengerInEnvironment = false;

    for (const passenger of Object.values(simulationEnvironment.passengers)) {
      this.addPassenger(passenger);
      if (selectedPassengerId !== null && passenger.id == selectedPassengerId) {
        isSelectedPassengerInEnvironment = true;
        if (this._preselectedEntityIdSignal() == null)
          this.highlightEntityId(passenger.id, 'passenger');
      }
    }

    if (selectedPassengerId !== null && !isSelectedPassengerInEnvironment) {
      this.unselectPassenger();
      console.warn(
        'The passenger you selected is not in the environment anymore. It has been deselected.',
      );
    }

    this.addPassengerStops();

    let isSelectedStopInEnvironment = false;
    const selectedStopId = this._selectedStopIdSignal();
    for (const stop of Object.values(simulationEnvironment.stops)) {
      if (selectedStopId !== null && stop.id == selectedStopId) {
        isSelectedStopInEnvironment = true;
<<<<<<< HEAD
        if (this._preselectedEntityIdSignal() == null)
          this.highlightEntityId(stopId, 'stop');
=======
        this.highlightEntityId(stop.id, 'stop');
>>>>>>> 1962f3a0
      }
    }

    if (selectedStopId !== null && !isSelectedStopInEnvironment) {
      this.unselectStop();
      console.warn(
        'The stop you selected is not in the environment anymore. It has been deselected.',
      );
    }

    const preselectedEntity = this._preselectedEntityIdSignal();
    if (preselectedEntity !== null) {
      this.highlightEntityId(preselectedEntity.id, preselectedEntity.type);
    }

    // Call redraw to update the environment.
    this.onRedraw();
  }

  private synchronizeTime(
    animatedSimulationEnvironment: AnimatedSimulationEnvironment,
    visualizationTime: number,
  ) {
    // Don't sync if we don't have the right state
    if (animatedSimulationEnvironment.timestamp != visualizationTime) {
      console.warn(
        "Animation not synced: simulation timestamp doesn't match visualisation time",
      );
      return;
    }

    if (
      this.startTimestamp === null ||
      this.endTimestamp === null ||
      this.animationVisualizationTime < this.startTimestamp ||
      this.animationVisualizationTime > this.endTimestamp ||
      this.pause
    ) {
      this.animationVisualizationTime = visualizationTime;
    }

    this.lastVisualisationTime = visualizationTime;
  }

  private addVehicle(vehicle: AnimatedVehicle): void {
    const vehicleContainer = new PIXI.Container();
    const sprite = PIXI.Sprite.from(
      this.spriteService.getCurrentVehicleTexture(vehicle.mode ?? ''),
    );
    vehicleContainer.scale.set(this.spriteService.vehicleSpriteScale);
    sprite.anchor.set(0.5, 0.5); // Center texture on coordinate
    vehicleContainer.addChild(sprite);

    const passengerCountText = new PIXI.BitmapText('', this.BITMAP_TEXT_STYLE);
    passengerCountText.visible = !this.spriteService.useZoomedOutSprites;
    // Position at the top right corner of the vehicle
    passengerCountText.x = sprite.width / 2;
    passengerCountText.y = -sprite.height / 2;
    vehicleContainer.addChild(passengerCountText);

    const entity: TextEntity<AnimatedVehicle> = {
      data: vehicle,
      sprite,
      text: passengerCountText,
      show: true,
    };

    this.container.addChild(vehicleContainer);
    this.vehicles.push(entity);
    this.vehicleEntitiesByVehicleId[vehicle.id] = entity;
  }

  private addPassenger(passenger: AnimatedPassenger): void {
    const sprite = PIXI.Sprite.from(
      this.spriteService.getCurrentPassengerTexture(),
    );
    sprite.anchor.set(0.5, 0.5); // Center texture on coordinate
    sprite.scale.set(this.spriteService.passengerSpriteScale);
    const passengerContainer = new PIXI.Container();
    passengerContainer.addChild(sprite);

    // Counter of passengers in a stop
    const passengerCountText = new PIXI.BitmapText('', this.BITMAP_TEXT_STYLE);
    passengerCountText.visible = !this.spriteService.useZoomedOutSprites;
    // Position at the top right corner of the passenger
    passengerCountText.x = sprite.width / 2;
    passengerCountText.y = -sprite.height / 2;
    passengerContainer.addChild(passengerCountText);

    const entity: Entity<AnimatedPassenger> = {
      data: passenger,
      sprite,
      show: true,
    };

    this.container.addChild(passengerContainer);
    this.passengersEntities.push(entity);

    this.passengerEntitiesByPassengerId[passenger.id] = entity;
  }

  private addPassengerStops(): void {
    this.passengerStopEntities = [];
    this.passengerStopEntitiesByPosition = {};

    for (const vehicleEntity of this.vehicles) {
      const vehicle = vehicleEntity.data;
      const allStops = getAllStops(vehicle);
      for (const stop of allStops) {
        if (this.passengerStopEntitiesByPosition[stop.id] !== undefined)
          continue;

        const stopContainer = new PIXI.Container();
        stopContainer.scale.set(this.spriteService.passengerSpriteScale);

        // Sprite
        const sprite = PIXI.Sprite.from(
          this.spriteService.getCurrentPassengerTexture(),
        );
        sprite.anchor.set(0.5, 0.5);
        stopContainer.addChild(sprite);

        // Other sprite (for the stop without passengers)
        const otherSprite = PIXI.Sprite.from(this.spriteService.stopTexture);
        otherSprite.scale.set(0.25);
        otherSprite.anchor.set(0.5, 0.5);
        otherSprite.visible = false;
        stopContainer.addChild(otherSprite);

        // Number of passengers
        const passengerCountText = new PIXI.BitmapText(
          '',
          this.BITMAP_TEXT_STYLE,
        );
        passengerCountText.visible = !this.spriteService.useZoomedOutSprites;
        // Position at the top right corner of the stop
        passengerCountText.x = sprite.width / 2;
        passengerCountText.y = -sprite.height / 2;
        stopContainer.addChild(passengerCountText);

        const entity: DualTextEntity<AnimatedStop> = {
          data: {
            ...stop,
            passengerIds: [],
            vehicleIds: [],
            numberOfPassengers: 0,
          },
          sprite,
          otherSprite,
          text: passengerCountText,
          show: true,
        };

        // Position
        const point = this.utils.latLngToLayerPoint([
          stop.position.latitude,
          stop.position.longitude,
        ]);
        stopContainer.x = point.x;
        stopContainer.y = point.y;

        this.container.addChild(stopContainer);
        this.passengerStopEntities.push(entity);

        this.passengerStopEntitiesByPosition[stop.id] = entity;
      }
    }
  }

  clearAnimations() {
    this.container.removeChildren();
    this.vehicles = [];
    this.vehicleEntitiesByVehicleId = {};
    this.passengersEntities = [];
    this.passengerEntitiesByPassengerId = {};
    this.unselectEntity();
    this.previousVehiclesEntities = [];
    this.previousPassengerEntities = [];
  }

  setPause(pause: boolean) {
    this.pause = pause;
  }

  setFilters(filters: Set<string>) {
    this.filters = filters;
  }

  setFilterMode(filterMode: EntityFilterMode) {
    this.filterMode = filterMode;
  }

  setShouldShowComplete(shouldShowComplete: boolean) {
    this.shouldShowComplete = shouldShowComplete;
  }

  centerMap() {
    if (this.vehicles.length == 0) return;

    this.unselectVehicle();

    const allVehicleEntitiesY = this.previousVehiclesEntities
      .filter(
        (vehicle) =>
          vehicle.sprite.parent.visible &&
          (vehicle.sprite.parent.y != 0 || vehicle.sprite.parent.x != 0),
      )
      .map((vehicle) => vehicle.sprite.parent.y);
    const allVehicleEntitiesX = this.previousVehiclesEntities
      .filter(
        (vehicle) =>
          vehicle.sprite.parent.visible &&
          (vehicle.sprite.parent.y != 0 || vehicle.sprite.parent.x != 0),
      )
      .map((vehicle) => vehicle.sprite.parent.x);
    const allPassengerEntitiesY = this.previousPassengerEntities
      .filter(
        (passenger) =>
          passenger.sprite.parent.visible &&
          (passenger.sprite.parent.y != 0 || passenger.sprite.parent.x != 0),
      )
      .map((passenger) => passenger.sprite.parent.y);
    const allPassengerEntitiesX = this.previousPassengerEntities
      .filter(
        (passenger) =>
          passenger.sprite.parent.visible &&
          (passenger.sprite.parent.y != 0 || passenger.sprite.parent.x != 0),
      )
      .map((passenger) => passenger.sprite.parent.x);

    const allEntitiesY = allVehicleEntitiesY.concat(allPassengerEntitiesY);
    const allEntitiesX = allVehicleEntitiesX.concat(allPassengerEntitiesX);

    if (allEntitiesY.length == 0 || allEntitiesX.length == 0) {
      console.warn('No entities to center map on');
      return;
    }

    const minimumLatitude = Math.min(...allEntitiesY);
    const maximumLatitude = Math.max(...allEntitiesY);

    const minimumLongitude = Math.min(...allEntitiesX);
    const maximumLongitude = Math.max(...allEntitiesX);

    // Add some padding (at least 10% of the horizontal/vertical space)
    const padding = 0.1;

    const horizontalDistance = maximumLongitude - minimumLongitude;
    const verticalDistance = maximumLatitude - minimumLatitude;

    const southWest = this.utils.layerPointToLatLng(
      new L.Point(
        minimumLongitude - padding * horizontalDistance,
        minimumLatitude - padding * verticalDistance,
      ),
    );

    const northEast = this.utils.layerPointToLatLng(
      new L.Point(
        maximumLongitude + padding * horizontalDistance,
        maximumLatitude + padding * verticalDistance,
      ),
    );

    this.utils.getMap().flyToBounds(new L.LatLngBounds(southWest, northEast));
  }

  private isPassengerFiltered(
    passenger: Entity<AnimatedPassenger>,
    showPassengers: boolean,
    showFavoritesOnly: boolean,
    shouldShowComplete: boolean,
  ) {
    return (
      showPassengers && // Are passengers not filtered
      passenger && // Is passenger in the environment
      (!showFavoritesOnly || // Is favorites filter on and is in favorites
        this.favoriteEntitiesService
          .favPassengerIds()
          .has(passenger.data.id)) &&
      (shouldShowComplete || // Is complete filter on or is not complete
        passenger.data.status !== 'complete')
    );
  }

  private filterEntities() {
    const filters = this.filters;

    const showVehicles = !filters.has('vehicle');
    const showPassengers = !filters.has('passenger');
    const showFavoritesOnly = this.filterMode === 'favorites';
    const shouldShowComplete = this.shouldShowComplete;

    for (const vehicle of this.vehicles) {
      vehicle.sprite.parent.visible =
        vehicle.show &&
        showVehicles && // Are vehicles not filtered
        !filters.has(vehicle.data.mode ?? 'unknown') && // Is mode not filtered
        (!showFavoritesOnly || // Is favorites filter on and is in favorites
          this.favoriteEntitiesService.favVehicleIds().has(vehicle.data.id)) &&
        (shouldShowComplete || // Is complete filter on or is not complete
          vehicle.data.status !== 'complete');

      vehicle.data.passengerIds = vehicle.data.passengerIds.filter(
        (passengerId) => {
          const passenger = this.passengerEntitiesByPassengerId[passengerId];
          return this.isPassengerFiltered(
            passenger,
            showPassengers,
            showFavoritesOnly,
            shouldShowComplete,
          );
        },
      );
    }

    for (const passenger of this.passengersEntities)
      passenger.sprite.parent.visible =
        passenger.show &&
        this.isPassengerFiltered(
          passenger,
          showPassengers,
          showFavoritesOnly,
          shouldShowComplete,
        );

    // Same for passengers since these stops are only shown when passengers are waiting
    // Filter the passengers of the stop instead of changing the stop container
    for (const stop of this.passengerStopEntities)
      stop.data.passengerIds = stop.data.passengerIds.filter((passengerId) => {
        const passenger = this.passengerEntitiesByPassengerId[passengerId];
        return this.isPassengerFiltered(
          passenger,
          showPassengers,
          showFavoritesOnly,
          shouldShowComplete,
        );
      });
  }

  private setVehiclePositions() {
    // eslint-disable-next-line @typescript-eslint/prefer-for-of
    for (let index = 0; index < this.vehicles.length; ++index) {
      const vehicleEntity = this.vehicles[index];
      const vehicle = vehicleEntity.data;

      vehicle.passengerIds = [];
      vehicle.numberOfPassengers = 0;

      if (!vehicle.animationData) {
        vehicleEntity.show = false;
        continue;
      }

      const animationData = vehicle.animationData.find(
        (data) =>
          data.startTimestamp <= this.animationVisualizationTime &&
          data.endTimestamp! >= this.animationVisualizationTime,
      );

      // Vehicle has no animation data
      // This can happen if the vehicle is not in the environment yet
      if (!animationData) {
        vehicleEntity.show = false;
        continue;
      }

      vehicle.status = animationData.status;

      const polylineIndex: number =
        animationData.displayedPolylines.currentPolylineIndex;
      let point: L.Point | null = null;
      if (animationData.notDisplayedReason !== null) {
        // Vehicle has an error
        vehicleEntity.show = false;
        // console.error(
        //   `Vehicle ${vehicle.id} has an error: ${animationData.notDisplayedReason}`,
        // );
      } else if (
        (animationData as StaticVehicleAnimationData).position !== undefined
      ) {
        vehicleEntity.show = true;
        const staticVehicleAnimationData =
          animationData as StaticVehicleAnimationData;
        point = this.utils.latLngToLayerPoint([
          staticVehicleAnimationData.position.latitude,
          staticVehicleAnimationData.position.longitude,
        ]);
        vehicleEntity.sprite.parent.x = point.x;
        vehicleEntity.sprite.parent.y = point.y;
        vehicleEntity.data.currentLineIndex =
          polylineIndex === -1
            ? 0
            : (animationData.displayedPolylines.polylines[polylineIndex]
                ?.polyline.length ?? 0) - 1;
      } else if (
        (animationData as DynamicVehicleAnimationData).polyline !== undefined
      ) {
        vehicleEntity.show = true;
        const dynamicVehicleAnimationData =
          animationData as DynamicVehicleAnimationData;
        const [lineNo, lineProgress] = this.getLineNoAndProgress(
          dynamicVehicleAnimationData.displayedPolylines,
        );
        point = this.applyInterpolation(
          vehicleEntity,
          dynamicVehicleAnimationData.displayedPolylines.polylines[
            Math.min(
              polylineIndex,
              dynamicVehicleAnimationData.displayedPolylines.polylines.length -
                1,
            )
          ],
          lineNo,
          lineProgress,
        );
        vehicleEntity.data.currentLineIndex = lineNo;
      } else {
        // Vehicle has an unknown error
        vehicleEntity.show = false;
      }

      const selectedVehicleId = this._selectedVehicleIdSignal();
      const preselectedDataEntity = this._preselectedEntityIdSignal();
      if (
        (preselectedDataEntity?.id === vehicle.id ||
          (selectedVehicleId === vehicle.id &&
            preselectedDataEntity === null)) &&
        vehicleEntity.data.currentLineIndex !== null &&
        point !== null
      ) {
        this.frame_pointToFollow = this.utils.layerPointToLatLng(point);
        this.redrawPolyline(
          polylineIndex,
          vehicleEntity.data.currentLineIndex,
          point,
          animationData.displayedPolylines.polylines,
        );
      }
    }
  }

  private setPassengerPositions() {
    // eslint-disable-next-line @typescript-eslint/prefer-for-of
    for (let index = 0; index < this.passengersEntities.length; ++index) {
      const passengerEntity = this.passengersEntities[index];
      const passenger = passengerEntity.data;

      // Never show passengers
      passengerEntity.show = false;

      const animationData = passenger.animationData.find(
        (data) =>
          data.startTimestamp <= this.animationVisualizationTime &&
          data.endTimestamp! >= this.animationVisualizationTime,
      );

      // Passenger has no animation data
      // This can happen if the passenger is not in the environment yet
      if (!animationData) {
        continue;
      }

      passenger.status = animationData.status;

      if (animationData.notDisplayedReason !== null) {
        // Passenger has an error
      } else if (
        (animationData as StaticPassengerAnimationData).stopIndex !==
          undefined &&
        animationData.vehicleId !== null
      ) {
        const vehicleEntity =
          this.vehicleEntitiesByVehicleId[animationData.vehicleId];
        if (vehicleEntity !== undefined) {
          const allStops = getAllStops(vehicleEntity.data);
          const stop =
            allStops[(animationData as StaticPassengerAnimationData).stopIndex];
          if (stop !== undefined) {
            const point = this.utils.latLngToLayerPoint([
              stop.position.latitude,
              stop.position.longitude,
            ]);
            passengerEntity.sprite.parent.x = point.x;
            passengerEntity.sprite.parent.y = point.y;

            if (passenger.status !== 'complete') {
              const animatedStop =
                this.passengerStopEntitiesByPosition[stop.id];

              if (animatedStop) {
                animatedStop.data.passengerIds.push(passenger.id);
                animatedStop.data.numberOfPassengers +=
                  passenger.numberOfPassengers;
              }
            }
          }
        } else {
          // Unknown bug
        }
      } else if (
        (animationData as DynamicPassengerAnimationData).isOnBoard === true &&
        animationData.vehicleId !== null
      ) {
        const vehicleEntity =
          this.vehicleEntitiesByVehicleId[animationData.vehicleId];
        if (vehicleEntity) {
          vehicleEntity.data.passengerIds.push(passenger.id);
          vehicleEntity.data.numberOfPassengers += passenger.numberOfPassengers;
          passengerEntity.sprite.parent.x = vehicleEntity.sprite.parent.x;
          passengerEntity.sprite.parent.y = vehicleEntity.sprite.parent.y;
        }
      } else {
        // Passenger has an unknown error
      }

      const selectedPassengerId = this._selectedPassengerIdSignal();

      if (selectedPassengerId === passenger.id) {
        this.frame_pointToFollow = this.utils.layerPointToLatLng(
          new L.Point(
            passengerEntity.sprite.parent.x,
            passengerEntity.sprite.parent.y,
          ),
        );
      }
    }
  }

  private resetStopCounters() {
    for (const stopEntity of this.passengerStopEntities) {
      stopEntity.data.passengerIds = [];
      stopEntity.data.vehicleIds = [];
      stopEntity.data.numberOfPassengers = 0;
      stopEntity.text.text = '';
      stopEntity.sprite.tint = this.WHITE;
      stopEntity.sprite.parent.visible = true;
    }
  }

  private updateStopCounters() {
    for (const stopEntity of this.passengerStopEntities) {
      const passengers = stopEntity.data.passengerIds
        .map((passengerId) => this.passengerEntitiesByPassengerId[passengerId])
        .filter((passenger) => passenger !== undefined);

      const numberOfDisplayedPassengers = passengers.reduce(
        (acc, passenger) => acc + passenger.data.numberOfPassengers,
        0,
      );
      const numberOfPassengers = stopEntity.data.numberOfPassengers;

      if (numberOfDisplayedPassengers === 0) {
        stopEntity.sprite.parent.visible = false;
        continue;
      }

      if (numberOfDisplayedPassengers === numberOfPassengers) {
        stopEntity.text.text = numberOfPassengers.toString();
      } else {
        stopEntity.text.text = `${numberOfDisplayedPassengers} (${numberOfPassengers})`;
      }

      const interpolate = d3InterpolateRgb(this.CAPACITY_COLORS);

      const t = Math.min(1, numberOfPassengers / stopEntity.data.capacity);

      const color = d3Color(interpolate(t))?.rgb();

      if (color) {
        const tint = 256 * (color.r * 256 + color.g) + color.b;
        stopEntity.text.tint = tint;
        stopEntity.sprite.tint = tint;
      } else {
        console.warn('Color interpolation failed');
      }
    }

    if (this.filters.has('stops')) {
      return;
    }

    const showText = !this.spriteService.useZoomedOutSprites;
    for (const stopEntity of this.passengerStopEntities) {
      if (!stopEntity.sprite.parent.visible) {
        // Only show the stop image
        stopEntity.sprite.parent.visible = true;
        stopEntity.sprite.visible = false;
        stopEntity.text.visible = false;
        stopEntity.otherSprite.visible = true;
      } else {
        // Show the passenger image and the text
        stopEntity.sprite.visible = true;
        stopEntity.text.visible = showText;
        stopEntity.otherSprite.visible = false;
      }
    }
  }

  private followSelectedStop() {
    const selectedStopId = this._selectedStopIdSignal();

    if (selectedStopId === null) return;

    const stopEntity = this.passengerStopEntitiesByPosition[selectedStopId];

    if (stopEntity === undefined) return;

    const point = this.utils.layerPointToLatLng(
      new L.Point(stopEntity.sprite.parent.x, stopEntity.sprite.parent.y),
    );

    this.frame_pointToFollow = point;
  }

  private updateVehiclePassengerCounters() {
    const interpolate = d3InterpolateRgb(this.CAPACITY_COLORS);

    // eslint-disable-next-line @typescript-eslint/prefer-for-of
    for (let index = 0; index < this.vehicles.length; ++index) {
      const vehicleEntity = this.vehicles[index];

      const passengers = vehicleEntity.data.passengerIds.map(
        (passengerId) => this.passengerEntitiesByPassengerId[passengerId],
      );
      const numberOfDisplayedPassengers = passengers.reduce(
        (acc, passenger) => acc + passenger.data.numberOfPassengers,
        0,
      );

      const numberOfPassengers = vehicleEntity.data.numberOfPassengers;

      if (numberOfDisplayedPassengers === 0) vehicleEntity.text.text = '';
      else if (numberOfDisplayedPassengers === numberOfPassengers) {
        vehicleEntity.text.text = numberOfPassengers.toString();
      } else {
        vehicleEntity.text.text = `${numberOfDisplayedPassengers} (${numberOfPassengers})`;
      }

      const t = Math.min(1, numberOfPassengers / vehicleEntity.data.capacity);
      const color = d3Color(interpolate(t))?.rgb();
      if (!color) continue;

      const tint = 256 * (color.r * 256 + color.g) + color.b;
      vehicleEntity.text.tint = tint;
      vehicleEntity.sprite.tint = tint;
    }
  }

  private getLineNoAndProgress(displayedPolylines: DisplayedPolylines) {
    if (
      displayedPolylines.currentPolylineEndTime === null ||
      displayedPolylines.currentPolylineStartTime === null
    ) {
      return [0, 0];
    }

    if (displayedPolylines.currentPolylineIndex === -1) {
      return [0, 0];
    }

    if (
      displayedPolylines.currentPolylineIndex >=
      displayedPolylines.polylines.length
    ) {
      return [0, 0];
    }

    const polylineProgress =
      (this.animationVisualizationTime -
        displayedPolylines.currentPolylineStartTime) /
      (displayedPolylines.currentPolylineEndTime -
        displayedPolylines.currentPolylineStartTime);

    const polyline =
      displayedPolylines.polylines[displayedPolylines.currentPolylineIndex];

    const coefficients = polyline.coefficients;
    let lineProgress = 0;
    let cumulativeProgress = 0;
    let lineNo = 0;
    for (; lineNo < coefficients.length; ++lineNo) {
      const nextCumulativeProgress = cumulativeProgress + coefficients[lineNo];
      if (polylineProgress < nextCumulativeProgress) {
        lineProgress =
          (polylineProgress - cumulativeProgress) /
          (nextCumulativeProgress - cumulativeProgress);
        break;
      }
      cumulativeProgress = nextCumulativeProgress;
    }

    return [lineNo, lineProgress];
  }

  private applyInterpolation(
    vehicleEntity: Entity<Vehicle>,
    polyline: Polyline,
    lineNo: number,
    lineProgress: number,
  ) {
    let geoPosA = polyline.polyline[lineNo];
    let geoPosB = polyline.polyline[lineNo + 1];

    // If no next point, take previous point instead
    if (!geoPosB) {
      if (!geoPosA) return new L.Point(0, 0);
      geoPosB = geoPosA;
      geoPosA = polyline.polyline[lineNo - 1];

      // If no previous point, share same point
      if (!geoPosA) geoPosA = geoPosB;
      lineProgress = 1;
    }

    const pointA = this.utils.latLngToLayerPoint([
      geoPosA.latitude,
      geoPosA.longitude,
    ]);
    const pointB = this.utils.latLngToLayerPoint([
      geoPosB.latitude,
      geoPosB.longitude,
    ]);

    const interpolatedPosition = pointB
      .multiplyBy(lineProgress)
      .add(pointA.multiplyBy(1 - lineProgress));

    vehicleEntity.sprite.parent.x = interpolatedPosition.x;
    vehicleEntity.sprite.parent.y = interpolatedPosition.y;

    // Set orientation
    const direction = pointB.subtract(pointA);
    const angle = -Math.atan2(direction.x, direction.y) + Math.PI / 2;
    vehicleEntity.sprite.rotation = angle;

    return interpolatedPosition;
  }

  private findVisuallyNearEntities(event: L.LeafletMouseEvent) {
    // 20 comes from half the size of the images in pixels
    const minVisualDistance = 20 / this.utils.getScale();
    const point = this.utils.latLngToLayerPoint(event.latlng);

    const nearVehicles: EntityInfo[] = [];
    const nearPassengers: EntityInfo[] = [];
    const nearStops: EntityInfo[] = [];

    // Distances for all vehicles
    for (const vehicle of this.vehicles) {
      if (!vehicle.sprite.parent.visible) continue;
      const distance = this.distanceBetweenPoints(
        point,
        vehicle.sprite.parent.position,
      );
      if (distance <= minVisualDistance)
        nearVehicles.push({ id: vehicle.data.id, name: vehicle.data.name });
    }

    // Distances for all passengers
    for (const passenger of this.passengersEntities) {
      if (!passenger.sprite.parent.visible) continue;
      const distance = this.distanceBetweenPoints(
        point,
        passenger.sprite.parent.position,
      );
      if (distance <= minVisualDistance)
        nearPassengers.push({
          id: passenger.data.id,
          name: passenger.data.name ?? passenger.data.id,
        });
    }

    // Distances for all stops
    for (const stop of this.passengerStopEntities) {
      if (
        !stop.sprite.parent.visible ||
        (!stop.sprite.visible && !stop.otherSprite.visible)
      )
        continue;
      const distance = this.distanceBetweenPoints(
        point,
        stop.sprite.parent.position,
      );
      if (distance <= minVisualDistance) {
        nearStops.push({ id: stop.data.id, name: stop.data.id });
      }
    }

    const allNearEntities = [...nearVehicles, ...nearPassengers, ...nearStops];

    // No entities
    if (allNearEntities.length === 0) {
      this.unselectEntity();
    }
    // One vehicle
    else if (allNearEntities.length === 1 && nearVehicles.length === 1) {
      this.selectVehicle(nearVehicles[0].id);
    }
    // One passenger
    else if (allNearEntities.length === 1 && nearPassengers.length === 1) {
      this.selectPassenger(nearPassengers[0].id);
    }
    // One stop
    else if (allNearEntities.length === 1 && nearStops.length === 1) {
      this.selectStop(nearStops[0].id);
    }
    // More than one
    else {
      this.unselectEntity();
      this._clickPositionSignal.set(
        new PIXI.Point(event.containerPoint.x, event.containerPoint.y),
      );
      this._nearVehiclesSignal.set(nearVehicles);
      this._nearPassengersSignal.set(nearPassengers);
      this._nearStopsSignal.set(nearStops);
    }
  }

  private distanceBetweenPoints(
    pointA: { x: number; y: number },
    pointB: { x: number; y: number },
  ) {
    const dx = pointA.x - pointB.x;
    const dy = pointA.y - pointB.y;
    return Math.sqrt(dx * dx + dy * dy);
  }

  private redrawPassengerPolyline() {
    let selectedPassengerId = this._selectedPassengerIdSignal();
    const preselectedEntity = this._preselectedEntityIdSignal();
    if (preselectedEntity && preselectedEntity.type === 'passenger')
      selectedPassengerId = preselectedEntity.id;

    if (!selectedPassengerId) return;

    const passenger = this.passengerEntitiesByPassengerId[selectedPassengerId];
    if (!passenger) return;

    const passengerAnimationData = passenger.data.animationData.find(
      (data) =>
        data.startTimestamp <= this.animationVisualizationTime &&
        data.endTimestamp! >= this.animationVisualizationTime,
    );

    const legs = passenger.data.currentLeg
      ? [
          ...passenger.data.previousLegs,
          passenger.data.currentLeg,
          ...passenger.data.nextLegs,
        ]
      : [...passenger.data.previousLegs, ...passenger.data.nextLegs];

    const polylines: Polyline[] = [];

    let reachedCurrentVehicle = false;
    let calculatedPolylineNo = 0;
    let lineNo = 0;

    // Collect all polylines
    for (const leg of legs) {
      if (
        leg.assignedVehicleId === null ||
        leg.boardingStopIndex === null ||
        leg.alightingStopIndex === null
      )
        continue;

      const vehicle = this.vehicleEntitiesByVehicleId[leg.assignedVehicleId];
      if (!vehicle) continue;

      const vehicleAnimationData = vehicle.data.animationData.find(
        (data) =>
          data.startTimestamp <= this.animationVisualizationTime &&
          data.endTimestamp! >= this.animationVisualizationTime,
      );
      if (vehicleAnimationData === undefined) continue;

      // Get polylines that passenger will be inside vehicle
      const passengerPath =
        vehicleAnimationData.displayedPolylines.polylines.slice(
          leg.boardingStopIndex,
          leg.alightingStopIndex,
        );

      // When we reach our waiting/current vehicle
      if (vehicle.data.id === passengerAnimationData?.vehicleId) {
        reachedCurrentVehicle = true;

        const relativePolylineIndex =
          vehicleAnimationData.displayedPolylines.currentPolylineIndex -
          leg.boardingStopIndex;

        // When vehicle did not reach him yet
        if (relativePolylineIndex >= 0) {
          calculatedPolylineNo += relativePolylineIndex;
          lineNo = vehicle.data.currentLineIndex ?? 0;
        }
      } else if (!reachedCurrentVehicle)
        calculatedPolylineNo += passengerPath.length;

      polylines.push(...passengerPath);
    }
    if (polylines.length === 0) return;

    if (calculatedPolylineNo < 0) {
      calculatedPolylineNo = 0;
      lineNo = 0;
    }

    this.redrawPolyline(
      calculatedPolylineNo,
      lineNo,
      new L.Point(passenger.sprite.parent.x, passenger.sprite.parent.y),
      polylines,
    );
  }

  private redrawPolyline(
    polylineNo: number,
    lineNo: number,
    interpolatedPoint: L.Point,
    polylines: Polyline[],
  ) {
    const BASE_LINE_WIDTH = 4;
    const MIN_WIDTH = 0.04; // By testing out values
    const ALPHA = 0.9;
    const width = Math.max(BASE_LINE_WIDTH / this.utils?.getScale(), MIN_WIDTH);
    const graphics = this.selectedEntityPolyline;
    graphics.clear();
    graphics.lineStyle(width, this.LIGHT_GRAY, ALPHA);

    // Draw all polylines before the polylineNo
    for (let i = 0; i < polylineNo; ++i) {
      if (i >= polylines.length) break;
      const polyline = polylines[i];
      if (polyline.polyline.length === 0) continue;
      const firstPoint = polyline.polyline[0];
      const firstLayerPoint = this.utils.latLngToLayerPoint([
        firstPoint.latitude,
        firstPoint.longitude,
      ]);
      graphics.moveTo(firstLayerPoint.x, firstLayerPoint.y);

      for (let j = 1; j < polyline.polyline.length; ++j) {
        const geoPos = polyline.polyline[j];
        const point = this.utils.latLngToLayerPoint([
          geoPos.latitude,
          geoPos.longitude,
        ]);
        graphics.lineTo(point.x, point.y);
      }
    }

    // Draw all the lines of polylineNo but before lineNo
    const currentPolyline = polylines[polylineNo];
    if (currentPolyline !== undefined) {
      const polylinePoints = currentPolyline.polyline;
      if (polylinePoints.length === 0) return;
      const firstPoint = polylinePoints[0];
      const firstLayerPoint = this.utils.latLngToLayerPoint([
        firstPoint.latitude,
        firstPoint.longitude,
      ]);
      graphics.moveTo(firstLayerPoint.x, firstLayerPoint.y);

      for (let j = 1; j <= lineNo; ++j) {
        const geoPos = currentPolyline.polyline[j];
        const point = this.utils.latLngToLayerPoint([
          geoPos.latitude,
          geoPos.longitude,
        ]);
        graphics.lineTo(point.x, point.y);
      }

      // Draw line until interpolated point
      graphics.lineTo(interpolatedPoint.x, interpolatedPoint.y);

      // Change color
      graphics.lineStyle(width, this.KELLY_GREEN, ALPHA);

      // Draw rest of lines of polylineNo
      for (let j = lineNo + 1; j < currentPolyline.polyline.length; ++j) {
        const geoPos = currentPolyline.polyline[j];
        const point = this.utils.latLngToLayerPoint([
          geoPos.latitude,
          geoPos.longitude,
        ]);
        graphics.lineTo(point.x, point.y);
      }
    }

    graphics.lineStyle(width, this.KELLY_GREEN, ALPHA);

    // Draw rest of polylines
    for (let i = polylineNo + 1; i < polylines.length; ++i) {
      const polyline = polylines[i];
      if (polyline.polyline.length === 0) continue;
      const firstPoint = polyline.polyline[0];
      const firstLayerPoint = this.utils.latLngToLayerPoint([
        firstPoint.latitude,
        firstPoint.longitude,
      ]);
      graphics.moveTo(firstLayerPoint.x, firstLayerPoint.y);
      for (let j = 1; j < polyline.polyline.length; ++j) {
        const geoPos = polyline.polyline[j];
        const point = this.utils.latLngToLayerPoint([
          geoPos.latitude,
          geoPos.longitude,
        ]);
        graphics.lineTo(point.x, point.y);
      }
    }

    graphics.lineStyle(width, this.LIGHT_GRAY, ALPHA);

    let firstStopHasBeenDrawn = false;

    // Draw stops that are completed
    for (let i = 0; i <= polylineNo; ++i) {
      if (i >= polylines.length) break;
      const polyline = polylines[i];
      if (polyline.polyline.length === 0) continue;

      if (!firstStopHasBeenDrawn) {
        const firstPoint = polyline.polyline[0];
        const firstLayerPoint = this.utils.latLngToLayerPoint([
          firstPoint.latitude,
          firstPoint.longitude,
        ]);
        graphics.beginFill(this.WHITE, 1);
        graphics.drawCircle(firstLayerPoint.x, firstLayerPoint.y, width * 1.2);
        graphics.endFill();
        firstStopHasBeenDrawn = true;
      }

      const geoPos = polyline.polyline[polyline.polyline.length - 1];
      const point = this.utils.latLngToLayerPoint([
        geoPos.latitude,
        geoPos.longitude,
      ]);
      graphics.beginFill(this.WHITE, 1);
      graphics.drawCircle(point.x, point.y, width * 1.2);
      graphics.endFill();
    }

    // Draw stops that are not completed
    graphics.lineStyle(width, this.KELLY_GREEN, ALPHA);

    for (let i = Math.max(polylineNo, 0); i < polylines.length; ++i) {
      const polyline = polylines[i];
      if (polyline.polyline.length === 0) continue;

      if (!firstStopHasBeenDrawn) {
        const firstPoint = polyline.polyline[0];
        const firstLayerPoint = this.utils.latLngToLayerPoint([
          firstPoint.latitude,
          firstPoint.longitude,
        ]);
        graphics.beginFill(this.WHITE, 1);
        graphics.drawCircle(firstLayerPoint.x, firstLayerPoint.y, width * 1.2);
        graphics.endFill();
        firstStopHasBeenDrawn = true;
      }

      const geoPos = polyline.polyline[polyline.polyline.length - 1];
      const point = this.utils.latLngToLayerPoint([
        geoPos.latitude,
        geoPos.longitude,
      ]);
      graphics.beginFill(this.WHITE, 1);
      graphics.drawCircle(point.x, point.y, width * 1.2);
      graphics.endFill();
    }
  }

  private updateAnimationTime() {
    const deltaSec = PIXI.Ticker.shared.deltaMS / 1000;
    if (!this.pause) {
      this.animationVisualizationTime += deltaSec * this.speed;
      this.lastVisualisationTime += deltaSec * this.speed;
    }

    const desyncDiff =
      this.lastVisualisationTime - this.animationVisualizationTime;
    if (Math.abs(desyncDiff) > this.MIN_LERPABLE_DESYNC_DIFF * this.speed) {
      this.animationVisualizationTime +=
        desyncDiff * (1 - Math.exp(-5 * Math.abs(deltaSec)));
    }
  }

  // Called once when Pixi layer is added.
  private onAdd(utils: L.PixiOverlayUtils) {
    this.lastScale = utils.getScale();
    this.spriteService.calculateSpriteScales(utils);
  }

  private onMoveEnd(event: L.LeafletEvent) {
    const scale = this.utils.getScale();
    if (scale != this.lastScale) this.onZoomEnd(event);
    this.lastScale = scale;
  }

  private onZoomEnd(event: L.LeafletEvent) {
    this.spriteService.calculateSpriteScales(this.utils);

    const passengerTexture = this.spriteService.getCurrentPassengerTexture();
    const showText = !this.spriteService.useZoomedOutSprites;

    this.vehicles.forEach((entity) => {
      entity.sprite.parent.scale.set(this.spriteService.vehicleSpriteScale);
      entity.sprite.texture = this.spriteService.getCurrentVehicleTexture(
        entity.data.mode,
      );
      entity.text.visible = showText;
    });

    this.passengersEntities.forEach((entity) => {
      entity.sprite.parent.scale.set(this.spriteService.passengerSpriteScale);
      entity.sprite.texture = passengerTexture;
    });

    this.passengerStopEntities.forEach((entity) => {
      entity.sprite.parent.scale.set(this.spriteService.passengerSpriteScale);
      entity.sprite.texture = passengerTexture;
      entity.text.visible = showText;
    });
  }

  private onRedraw(event?: L.LeafletEvent) {
    if (this.startTimestamp == null || this.endTimestamp == null) return;

    if (this.pause) {
      this.animationVisualizationTime = this.lastVisualisationTime;
    } else {
      this.updateAnimationTime();
    }

    if (this.animationVisualizationTime < this.startTimestamp) {
      this.animationVisualizationTime = this.startTimestamp;
    }

    if (this.animationVisualizationTime > this.endTimestamp) {
      this.animationVisualizationTime = this.endTimestamp;
    }

    this.resetStopCounters();
    this.setVehiclePositions();
    this.setPassengerPositions();
    this.redrawPassengerPolyline();
    this.filterEntities();
    this.updateVehiclePassengerCounters();
    this.updateStopCounters();
    this.followSelectedStop();
  }

  // onClick is called after onEntityPointerdown
  private onClick(event: L.LeafletMouseEvent) {
    this.findVisuallyNearEntities(event);
  }

  private selectVehicle(vehicleId: string) {
    this.unselectEntity();
    this.highlightEntityId(vehicleId, 'vehicle');
    this._selectedVehicleIdSignal.set(vehicleId);
  }

  private selectPassenger(passengerId: string) {
    this.unselectEntity();
    this.highlightEntityId(passengerId, 'passenger');
    this._selectedPassengerIdSignal.set(passengerId);
  }

  private selectStop(stopId: string) {
    this.unselectEntity();
    this.highlightEntityId(stopId, 'stop');
    this._selectedStopIdSignal.set(stopId);
  }

  private unselectVehicle() {
    this.unhighlightEntityId(this._selectedVehicleIdSignal(), 'vehicle');
    this._selectedVehicleIdSignal.set(null);
    this.selectedEntityPolyline.clear();
  }

  private unselectPassenger() {
    this.unhighlightEntityId(this._selectedPassengerIdSignal(), 'passenger');
    this._selectedPassengerIdSignal.set(null);
    this.selectedEntityPolyline.clear();
  }

  private unselectStop() {
    this.unhighlightEntityId(this._selectedStopIdSignal(), 'stop');
    this._selectedStopIdSignal.set(null);
    this.selectedEntityPolyline.clear();
  }

  private highlightEntityId(entityId: string, type: EntityType) {
    let entity;
    switch (type) {
      case 'vehicle':
        entity = this.vehicleEntitiesByVehicleId[entityId];
        break;
      case 'passenger':
        entity = this.passengerEntitiesByPassengerId[entityId];
        break;
      case 'stop':
        entity = this.passengerStopEntitiesByPosition[entityId];
        break;
    }

    if (entity) {
      entity.sprite.parent.filters = [
        new OutlineFilter(1, 0xffffff),
        new OutlineFilter(2, 0xffff00),
      ];
    }
  }

  private unhighlightEntityId(entityId: string | null, type: EntityType) {
    if (!entityId) return;
    let entity;
    switch (type) {
      case 'vehicle':
        entity = this.vehicleEntitiesByVehicleId[entityId];
        break;
      case 'passenger':
        entity = this.passengerEntitiesByPassengerId[entityId];
        break;
      case 'stop':
        entity = this.passengerStopEntitiesByPosition[entityId];
        break;
    }
    if (entity) entity.sprite.parent.filters = null;
  }

  preselectEntity(dataEntity: DataEntity | null, showInTab = false) {
    this._preselectedEntityIdSignal.set(dataEntity);
    this._showPreselectedInTabSignal.set(showInTab);
    if (dataEntity) this.highlightEntityId(dataEntity.id, dataEntity.type);
  }

  selectEntity(entityId: string, type: EntityType) {
    this._preselectedEntityIdSignal.set(null);
    this.unselectEntity();

    switch (type) {
      case 'vehicle':
        this.selectVehicle(entityId);
        break;
      case 'passenger':
        this.selectPassenger(entityId);
        break;
      case 'stop':
        this.selectStop(entityId);
        break;
    }
  }

  unselectEntity() {
    this._preselectedEntityIdSignal.set(null);
    this._showPreselectedInTabSignal.set(false);
    this.unselectVehicle();
    this.unselectPassenger();
    this.unselectStop();
  }

  addPixiOverlay(map: L.Map) {
    map.on('click', (event) => {
      this.onClick(event);
    });
    const pixiLayer = (() => {
      return pixiOverlay(
        (utils, event) => {
          this.utils = utils;
          if (event.type === 'add') this.onAdd(utils);
          if (event.type === 'moveend') this.onMoveEnd(event);
          if (event.type === 'redraw') this.onRedraw(event);
          this.utils.getRenderer().render(this.container);
        },
        this.container,
        {
          doubleBuffering: true,
        },
      );
    })();

    pixiLayer.addTo(map);

    PIXI.Ticker.shared.add((delta) => {
      pixiLayer.redraw({ type: 'redraw', delta: delta } as L.LeafletEvent);

      if (this.frame_pointToFollow && this._shouldFollowEntitySignal())
        this.utils.getMap().setView(this.frame_pointToFollow);
      this.frame_pointToFollow = null;
    });
    PIXI.Ticker.shared.start();
  }

  setSpeed(speed: number) {
    this.speed = speed;
  }

  toggleShouldFollowEntity() {
    this._shouldFollowEntitySignal.update(
      (shouldFollowEntity) => !shouldFollowEntity,
    );
  }

  findPassengerName(id: string) {
    if (!this.passengerEntitiesByPassengerId[id]) {
      return;
    }
    return this.passengerEntitiesByPassengerId[id].data.name as string;
  }
}<|MERGE_RESOLUTION|>--- conflicted
+++ resolved
@@ -265,12 +265,8 @@
     for (const stop of Object.values(simulationEnvironment.stops)) {
       if (selectedStopId !== null && stop.id == selectedStopId) {
         isSelectedStopInEnvironment = true;
-<<<<<<< HEAD
         if (this._preselectedEntityIdSignal() == null)
-          this.highlightEntityId(stopId, 'stop');
-=======
-        this.highlightEntityId(stop.id, 'stop');
->>>>>>> 1962f3a0
+          this.highlightEntityId(stop.id, 'stop');
       }
     }
 

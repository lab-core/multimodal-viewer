import {
  computed,
  Injectable,
  Signal,
  signal,
  WritableSignal,
} from '@angular/core';
import * as L from 'leaflet';
import { pixiOverlay } from 'leaflet';
import 'leaflet-pixi-overlay';
<<<<<<< HEAD
import { pixiOverlay } from 'leaflet';
=======
>>>>>>> 30b9782d
import * as PIXI from 'pixi.js';
import {
  Entity,
  EntityFilterMode,
  EntityOwner,
} from '../interfaces/entity.model';
import {
  AnimatedPassenger,
  AnimatedSimulationEnvironment,
  AnimatedVehicle,
  DynamicVehicleAnimationData,
  Passenger,
  Polyline,
  Polylines,
  StaticPassengerAnimationData,
  StaticVehicleAnimationData,
  Vehicle,
} from '../interfaces/simulation.model';
import { FavoriteEntitiesService } from './favorite-entities.service';

@Injectable({
  providedIn: 'root',
})
export class AnimationService {
  private readonly _selectedVehicleIdSignal: WritableSignal<string | null> =
    signal(null);

  private readonly _selectedPassengerIdSignal: WritableSignal<string | null> =
    signal(null);

  get selectedVehicleIdSignal(): Signal<string | null> {
    return this._selectedVehicleIdSignal;
  }

  get selectedPassengerIdSignal(): Signal<string | null> {
    return this._selectedPassengerIdSignal;
  }

  readonly hasSelectedEntitySignal: Signal<boolean> = computed(
    () =>
      this._selectedVehicleIdSignal() !== null ||
      this._selectedPassengerIdSignal() !== null,
  );

  private readonly MIN_LERPABLE_DESYNC_DIFF = 1.5;
  private readonly MAX_LERPABLE_DESYNC_DIFF = 900;

  private readonly WHITE = 0xffffff;
  private readonly LIGHT_RED = 0xffcdcd;
  private readonly LIGHT_BLUE = 0xcdcdff;
  private readonly SATURATED_RED = 0xcd2222;
  private readonly KELLY_GREEN = 0x028a0f;
  private readonly LIGHT_GRAY = 0x666666;

  private pause = false;
  private animationVisualizationTime = 0;
  private lastVisualisationTime = 0;

  private ticker: PIXI.Ticker = new PIXI.Ticker();
  private vehicles: Entity<AnimatedVehicle>[] = [];
  private vehicleEntitiesByVehicleId: Record<string, Entity<AnimatedVehicle>> =
    {};
  private passengersEntities: Entity<AnimatedPassenger>[] = [];
  private passengerEntitiesByPassengerId: Record<
    string,
    Entity<AnimatedPassenger>
  > = {};
  private container = new PIXI.Container();

  private startTimestamp: number | null = null;
  private endTimestamp: number | null = null;

  private lastScale = 0;
  private utils!: L.PixiOverlayUtils;

  private selectedEntityPolyline: PIXI.Graphics = new PIXI.Graphics();

  // Variable that are alive for a single frame (could probably improve)
  private frame_onEntityPointerDownCalled = false;
  private frame_pointToFollow: L.LatLngExpression | null = null;

  private previousVehiclesEntities: Entity<AnimatedVehicle>[] = [];
  private previousPassengerEntities: Entity<AnimatedPassenger>[] = [];

  // Filters
  private filters: Set<string> = new Set<string>();
  private filterMode: EntityFilterMode = 'all';

  private speed = 1;
  private readonly _shouldFollowEntitySignal: WritableSignal<boolean> =
    signal(false);

  get shouldFollowEntitySignal(): Signal<boolean> {
    return this._shouldFollowEntitySignal;
  }

  constructor(
    private readonly favoriteEntitiesService: FavoriteEntitiesService,
  ) {}

  synchronizeEnvironment(simulationEnvironment: AnimatedSimulationEnvironment) {
    this.selectedEntityPolyline.clear();
    this.container.removeChildren();
    this.container.addChild(this.selectedEntityPolyline);
    this.previousVehiclesEntities = this.vehicles;
    this.previousPassengerEntities = this.passengersEntities;
    this.vehicles = [];
    this.vehicleEntitiesByVehicleId = {};
    this.passengersEntities = [];
    this.passengerEntitiesByPassengerId = {};

    let isSelectedVehicleInEnvironment = false;

    this.startTimestamp = simulationEnvironment.animationData.startTimestamp;
    this.endTimestamp = simulationEnvironment.animationData.endTimestamp;

    const selectedVehicleId = this._selectedVehicleIdSignal();
    const selectedPassengerId = this._selectedPassengerIdSignal();

    for (const vehicle of Object.values(
      simulationEnvironment.animationData.vehicles,
    )) {
      this.addVehicle(vehicle);
      if (selectedVehicleId !== null && vehicle.id == selectedVehicleId) {
        isSelectedVehicleInEnvironment = true;
      }
    }

    if (selectedVehicleId !== null && !isSelectedVehicleInEnvironment) {
      this.unselectVehicle();
      console.warn(
        'The vehicle you selected is not in the environment anymore. It has been deselected.',
      );
    }

    let isSelectedPassengerInEnvironment = false;

    for (const passenger of Object.values(
      simulationEnvironment.animationData.passengers,
    )) {
      this.addPassenger(passenger);
      if (selectedPassengerId !== null && passenger.id == selectedPassengerId) {
        isSelectedPassengerInEnvironment = true;
      }
    }

    if (selectedPassengerId !== null && !isSelectedPassengerInEnvironment) {
      this.unselectPassenger();
      console.warn(
        'The passenger you selected is not in the environment anymore. It has been deselected.',
      );
    }

    this.previousVehiclesEntities = this.vehicles;
    this.previousPassengerEntities = this.passengersEntities;
  }

  synchronizeTime(
    animatedSimulationEnvironment: AnimatedSimulationEnvironment,
    visualizationTime: number,
  ) {
    // Don't sync if we don't have the right state
    if (animatedSimulationEnvironment.timestamp != visualizationTime) {
      console.warn(
        "Animation not synced: simulation timestamp doesn't match visualisation time",
      );
      return;
    }

    if (
      this.startTimestamp === null ||
      this.endTimestamp === null ||
      this.animationVisualizationTime < this.startTimestamp ||
      this.animationVisualizationTime > this.endTimestamp ||
      this.pause
    ) {
      this.animationVisualizationTime = visualizationTime;
    }

    this.lastVisualisationTime = visualizationTime;
  }

  private addVehicle(vehicle: AnimatedVehicle, type = 'sample-bus'): void {
    const sprite = PIXI.Sprite.from(`images/${type}.png`) as EntityOwner<
      Entity<Vehicle>
    >;
    sprite.anchor.set(0.5, 0.5);
    sprite.scale.set(1 / this.utils.getScale());
    sprite.interactive = true;
    sprite.on('pointerdown', (e) => this.onClickOnVehicle(e));

    const entity: Entity<AnimatedVehicle> = {
      data: vehicle,
      sprite,
      show: true,
    };
    sprite.entity = entity;

    this.container.addChild(sprite);
    this.vehicles.push(entity);

    this.vehicleEntitiesByVehicleId[vehicle.id] = entity;
  }

  private addPassenger(passenger: AnimatedPassenger): void {
    const sprite = PIXI.Sprite.from('images/sample-walk.png') as EntityOwner<
      Entity<Passenger>
    >;
    sprite.anchor.set(0.5, 0.5);
    sprite.scale.set(1 / this.utils.getScale());
    sprite.interactive = true;
    sprite.on('pointerdown', (e) => this.onClickOnPassenger(e));

    const entity: Entity<AnimatedPassenger> = {
      data: passenger,
      sprite,
      show: true,
    };
    sprite.entity = entity;

    this.container.addChild(sprite);
    this.passengersEntities.push(entity);

    this.passengerEntitiesByPassengerId[passenger.id] = entity;
  }

  clearAnimations() {
    this.container.removeChildren();
    this.vehicles = [];
    this.vehicleEntitiesByVehicleId = {};
    this.passengersEntities = [];
    this.passengerEntitiesByPassengerId = {};
    this.unselectEntity();
    this.removePolylines();
    this.previousVehiclesEntities = [];
    this.previousPassengerEntities = [];
  }

  setPause(pause: boolean) {
    this.pause = pause;
  }

  setFilters(filters: Set<string>) {
    this.filters = filters;
  }

  setFilterMode(filterMode: EntityFilterMode) {
    this.filterMode = filterMode;
  }

  centerMap() {
    if (this.vehicles.length == 0) return;

    this.unselectVehicle();

    const allVehicleEntitiesY = this.previousVehiclesEntities
      .filter(
        (vehicle) =>
          vehicle.sprite.visible &&
          (vehicle.sprite.y != 0 || vehicle.sprite.x != 0),
      )
      .map((vehicle) => vehicle.sprite.y);
    const allVehicleEntitiesX = this.previousVehiclesEntities
      .filter(
        (vehicle) =>
          vehicle.sprite.visible &&
          (vehicle.sprite.y != 0 || vehicle.sprite.x != 0),
      )
      .map((vehicle) => vehicle.sprite.x);
    const allPassengerEntitiesY = this.previousPassengerEntities
      .filter(
        (passenger) =>
          passenger.sprite.visible &&
          (passenger.sprite.y != 0 || passenger.sprite.x != 0),
      )
      .map((passenger) => passenger.sprite.y);
    const allPassengerEntitiesX = this.previousPassengerEntities
      .filter(
        (passenger) =>
          passenger.sprite.visible &&
          (passenger.sprite.y != 0 || passenger.sprite.x != 0),
      )
      .map((passenger) => passenger.sprite.x);

    const allEntitiesY = allVehicleEntitiesY.concat(allPassengerEntitiesY);
    const allEntitiesX = allVehicleEntitiesX.concat(allPassengerEntitiesX);

    if (allEntitiesY.length == 0 || allEntitiesX.length == 0) {
      console.warn('No entities to center map on');
      return;
    }

    const minimumLatitude = Math.min(...allEntitiesY);
    const maximumLatitude = Math.max(...allEntitiesY);

    const minimumLongitude = Math.min(...allEntitiesX);
    const maximumLongitude = Math.max(...allEntitiesX);

    // Add some padding (at least 10% of the horizontal/vertical space)
    const padding = 0.1;

    const horizontalDistance = maximumLongitude - minimumLongitude;
    const verticalDistance = maximumLatitude - minimumLatitude;

    const southWest = this.utils.layerPointToLatLng(
      new L.Point(
        minimumLongitude - padding * horizontalDistance,
        minimumLatitude - padding * verticalDistance,
      ),
    );

    const northEast = this.utils.layerPointToLatLng(
      new L.Point(
        maximumLongitude + padding * horizontalDistance,
        maximumLatitude + padding * verticalDistance,
      ),
    );

    this.utils.getMap().flyToBounds(new L.LatLngBounds(southWest, northEast));
  }

  private filterEntities() {
    const filters = this.filters;

    const showVehicles = !filters.has('vehicle');
    const showPassengers = !filters.has('passenger');
    const showFavoritesOnly = this.filterMode === 'favorites';

    for (const vehicle of this.vehicles)
      vehicle.sprite.visible =
        vehicle.show &&
        showVehicles && // Are vehicles not filtered
        !filters.has(vehicle.data.mode ?? 'unknown') && // Is bus mode not filtered
        (!showFavoritesOnly || // Is favorites filter on and is in favorites
          this.favoriteEntitiesService.favVehicleIds().has(vehicle.data.id));

    for (const passenger of this.passengersEntities)
      passenger.sprite.visible =
        passenger.show &&
        showPassengers && // Are passengers not filtered
        (!showFavoritesOnly || // Is favorites filter on and is in favorites
          this.favoriteEntitiesService
            .favPassengerIds()
            .has(passenger.data.id));
  }

  private setVehiclePositions() {
    // eslint-disable-next-line @typescript-eslint/prefer-for-of
    for (let index = 0; index < this.vehicles.length; ++index) {
      const vehicle = this.vehicles[index];

      const animationData = vehicle.data.animationData.find(
        (data) =>
          data.startTimestamp <= this.animationVisualizationTime &&
          data.endTimestamp >= this.animationVisualizationTime,
      );

      // Vehicle has no animation data
      // This can happen if the vehicle is not in the environment yet
      if (!animationData) {
        vehicle.show = false;
        continue;
      }

      switch (animationData.status) {
        case 'alighting':
        case 'boarding':
        case 'idle':
        case 'release':
          vehicle.sprite.tint = this.LIGHT_BLUE;
          break;
        case 'complete':
          vehicle.sprite.tint = this.LIGHT_RED;
          break;
        case 'enroute':
          vehicle.sprite.tint = this.WHITE;
          break;
      }

      let polylineIndex: number | null = null;
      let lineIndex: number | null = null;
      let point: L.Point | null = null;
      if (animationData.notDisplayedReason !== null) {
        // Vehicle has an error
        vehicle.show = false;
      } else if (
        (animationData as StaticVehicleAnimationData).position !== undefined
      ) {
        vehicle.show = true;
        const staticVehicleAnimationData =
          animationData as StaticVehicleAnimationData;
        point = this.utils.latLngToLayerPoint([
          staticVehicleAnimationData.position.latitude,
          staticVehicleAnimationData.position.longitude,
        ]);
        vehicle.sprite.x = point.x;
        vehicle.sprite.y = point.y;
        polylineIndex = Math.max(staticVehicleAnimationData.polylineIndex, 0);
        lineIndex =
          staticVehicleAnimationData.polylineIndex === -1
            ? 0
            : (vehicle.data.polylines?.[
                staticVehicleAnimationData.polylineIndex
              ]?.polyline.length ?? 0) - 1;
      } else if (
        (animationData as DynamicVehicleAnimationData).polyline !== undefined
      ) {
        vehicle.show = true;
        const dynamicVehicleAnimationData =
          animationData as DynamicVehicleAnimationData;
        const [lineNo, lineProgress] = this.getLineNoAndProgress(
          dynamicVehicleAnimationData.polyline,
          dynamicVehicleAnimationData.startTimestamp,
          dynamicVehicleAnimationData.endTimestamp,
        );
        point = this.applyInterpolation(
          vehicle,
          dynamicVehicleAnimationData.polyline,
          lineNo,
          lineProgress,
        );
        polylineIndex = dynamicVehicleAnimationData.polylineIndex;
        lineIndex = lineNo;
      } else {
        // Vehicle has an unknown error
        vehicle.show = false;
      }

      const selectedVehicleId = this._selectedVehicleIdSignal();
      if (
        vehicle.sprite.visible &&
        selectedVehicleId !== null &&
        selectedVehicleId === vehicle.data.id &&
        polylineIndex !== null &&
        lineIndex !== null &&
        point !== null
      ) {
        this.frame_pointToFollow = this.utils.layerPointToLatLng(point);
        this.redrawPolyline(polylineIndex, lineIndex, point);
      }
    }
  }

  private setPassengerPositions() {
    // eslint-disable-next-line @typescript-eslint/prefer-for-of
    for (let index = 0; index < this.passengersEntities.length; ++index) {
      const passenger = this.passengersEntities[index];

      const animationData = passenger.data.animationData.find(
        (data) =>
          data.startTimestamp <= this.animationVisualizationTime &&
          data.endTimestamp >= this.animationVisualizationTime,
      );

      // Passenger has no animation data
      // This can happen if the passenger is not in the environment yet
      if (!animationData) {
        passenger.show = false;
        continue;
      }

      switch (animationData.status) {
        case 'release':
          passenger.sprite.tint = '0xffff00'; // Yellow
          break;
        case 'assigned':
          passenger.sprite.tint = '0x0000ff'; // Blue
          break;
        case 'ready':
          passenger.sprite.tint = '0x00ff00'; // Green
          break;
        case 'onboard':
          passenger.sprite.tint = '0x00ffff'; // Cyan
          break;
        case 'complete':
          passenger.sprite.tint = '0xff00ff'; // Magenta
          break;
      }

      if (animationData.notDisplayedReason !== null) {
        // Passenger has an error
        passenger.show = false;
      } else if (
        (animationData as StaticPassengerAnimationData).position !== undefined
      ) {
        passenger.show = true;
        const staticPassengerAnimationData =
          animationData as StaticPassengerAnimationData;
        const point = this.utils.latLngToLayerPoint([
          staticPassengerAnimationData.position.latitude,
          staticPassengerAnimationData.position.longitude,
        ]);
        passenger.sprite.x = point.x;
        passenger.sprite.y = point.y;
      } else if (animationData.vehicleId !== null) {
        passenger.show = true;
        const vehicleEntity =
          this.vehicleEntitiesByVehicleId[animationData.vehicleId];
        if (vehicleEntity) {
          passenger.show = vehicleEntity.show;
          passenger.sprite.x = vehicleEntity.sprite.x;
          passenger.sprite.y = vehicleEntity.sprite.y;
        }
      } else {
        // Passenger has an unknown error
        passenger.show = false;
      }

      const selectedPassengerId = this._selectedPassengerIdSignal();
      if (
        passenger.sprite.visible &&
        selectedPassengerId !== null &&
        selectedPassengerId === passenger.data.id
      ) {
        this.frame_pointToFollow = this.utils.layerPointToLatLng(
          new L.Point(passenger.sprite.x, passenger.sprite.y),
        );
      }
    }
  }

  private getLineNoAndProgress(
    polyline: Polyline,
    departureTime: number,
    arrivalTime: number,
  ) {
    const polylineProgress =
      (this.animationVisualizationTime - departureTime) /
      (arrivalTime - departureTime);

    const coefficients = polyline.coefficients;
    let lineProgress = 0;
    let cummulativeProgress = 0;
    let lineNo = 0;
    for (; lineNo < coefficients.length; ++lineNo) {
      const nextCummulativeProgress =
        cummulativeProgress + coefficients[lineNo];
      if (polylineProgress < nextCummulativeProgress) {
        lineProgress =
          (polylineProgress - cummulativeProgress) /
          (nextCummulativeProgress - cummulativeProgress);
        break;
      }
      cummulativeProgress = nextCummulativeProgress;
    }

    return [lineNo, lineProgress];
  }

  private applyInterpolation(
    vehicleEntity: Entity<Vehicle>,
    polyline: Polyline,
    lineNo: number,
    lineProgress: number,
  ) {
    let geoPosA = polyline.polyline[lineNo];
    let geoPosB = polyline.polyline[lineNo + 1];

    // If no next point, take previous point instead
    if (!geoPosB) {
      if (!geoPosA) return new L.Point(0, 0);
      geoPosB = geoPosA;
      geoPosA = polyline.polyline[lineNo - 1];

      // If no previous point, share same point
      if (!geoPosA) geoPosA = geoPosB;
      lineProgress = 1;
    }

    const pointA = this.utils.latLngToLayerPoint([
      geoPosA.latitude,
      geoPosA.longitude,
    ]);
    const pointB = this.utils.latLngToLayerPoint([
      geoPosB.latitude,
      geoPosB.longitude,
    ]);

    const interpolatedPosition = pointB
      .multiplyBy(lineProgress)
      .add(pointA.multiplyBy(1 - lineProgress));

    vehicleEntity.sprite.x = interpolatedPosition.x;
    vehicleEntity.sprite.y = interpolatedPosition.y;

    // Set orientation
    const direction = pointB.subtract(pointA);
    const angle = -Math.atan2(direction.x, direction.y) + Math.PI / 2;
    vehicleEntity.sprite.rotation = angle;

    return interpolatedPosition;
  }

  private redrawPolyline(
    polylineNo: number,
    lineNo: number,
    interpolatedPoint: L.Point,
  ) {
    const selectedVehicleId = this._selectedVehicleIdSignal();
    if (selectedVehicleId === null) return;

    const selectedVehicle = this.vehicleEntitiesByVehicleId[selectedVehicleId];
    if (selectedVehicle === undefined) return;

    const BASE_LINE_WIDTH = 4;
    const MIN_WIDTH = 0.04; // By testing out values
    const ALPHA = 0.9;

    const width = Math.max(BASE_LINE_WIDTH / this.utils?.getScale(), MIN_WIDTH);

    const graphics = this.selectedEntityPolyline;
    graphics.clear();
    graphics.lineStyle(width, this.KELLY_GREEN, ALPHA);

    const polylines = Object.values(selectedVehicle.data.polylines ?? {});
    if (polylines.length == 0) return;

    const polyline = polylines[0].polyline;
    if (polyline.length == 0) return;

    const geoPos = polyline[0];
    const point = this.utils.latLngToLayerPoint([
      geoPos.latitude,
      geoPos.longitude,
    ]);
    graphics.moveTo(point.x, point.y);

    // Draw all poylines before the polylineNo
    for (let i = 0; i < polylineNo; ++i) {
      const polyline = polylines[i];
      for (let j = 1; j < polyline.polyline.length; ++j) {
        const geoPos = polyline.polyline[j];
        const point = this.utils.latLngToLayerPoint([
          geoPos.latitude,
          geoPos.longitude,
        ]);
        graphics.lineTo(point.x, point.y);
      }
    }

    // Draw all the lines of polylineNo but before lineNo
    const currentPolyline = polylines[polylineNo];
    for (let j = 1; j <= lineNo; ++j) {
      const geoPos = currentPolyline.polyline[j];
      const point = this.utils.latLngToLayerPoint([
        geoPos.latitude,
        geoPos.longitude,
      ]);
      graphics.lineTo(point.x, point.y);
    }

    // Draw line until interpolated point
    graphics.lineTo(interpolatedPoint.x, interpolatedPoint.y);

    // Change color
    graphics.lineStyle(width, this.LIGHT_GRAY, ALPHA);

    // Draw rest of lines of polylineNo
    for (let j = lineNo + 1; j < currentPolyline.polyline.length; ++j) {
      const geoPos = currentPolyline.polyline[j];
      const point = this.utils.latLngToLayerPoint([
        geoPos.latitude,
        geoPos.longitude,
      ]);
      graphics.lineTo(point.x, point.y);
    }

    // Draw rest of polylines
    for (let i = polylineNo + 1; i < polylines.length; ++i) {
      const polyline = polylines[i];
      for (let j = 1; j < polyline.polyline.length; ++j) {
        const geoPos = polyline.polyline[j];
        const point = this.utils.latLngToLayerPoint([
          geoPos.latitude,
          geoPos.longitude,
        ]);
        graphics.lineTo(point.x, point.y);
      }
    }

    // Draw stops that are completed
    graphics.lineStyle(width, this.KELLY_GREEN, ALPHA);
    for (let i = 0; i < polylineNo; ++i) {
      const polyline = polylines[i];
      const geoPos = polyline.polyline[polyline.polyline.length - 1];
      const point = this.utils.latLngToLayerPoint([
        geoPos.latitude,
        geoPos.longitude,
      ]);
      graphics.beginFill(this.WHITE, 1);
      graphics.drawCircle(point.x, point.y, width * 1.2);
      graphics.endFill();
    }

    // Draw stops that are not completed
    graphics.lineStyle(width, this.LIGHT_GRAY, ALPHA);
    for (let i = polylineNo; i < polylines.length - 1; ++i) {
      const polyline = polylines[i];
      const geoPos = polyline.polyline[polyline.polyline.length - 1];
      const point = this.utils.latLngToLayerPoint([
        geoPos.latitude,
        geoPos.longitude,
      ]);
      graphics.beginFill(this.WHITE, 1);
      graphics.drawCircle(point.x, point.y, width * 1.2);
      graphics.endFill();
    }
  }

  private updateAnimationTime() {
    const deltaSec = this.ticker.deltaMS / 1000;
    if (!this.pause) {
      this.animationVisualizationTime += deltaSec * this.speed;
      this.lastVisualisationTime += deltaSec * this.speed;
    }

    const desyncDiff =
      this.lastVisualisationTime - this.animationVisualizationTime;
    if (Math.abs(desyncDiff) > this.MIN_LERPABLE_DESYNC_DIFF * this.speed) {
      this.animationVisualizationTime +=
        desyncDiff * (1 - Math.exp(-5 * Math.abs(deltaSec)));
    }
  }

  // Called once when Pixi layer is added.
  private onAdd(utils: L.PixiOverlayUtils) {
    this.lastScale = utils.getScale();
  }

  private onMoveEnd(event: L.LeafletEvent) {
    const scale = this.utils.getScale();
    if (scale != this.lastScale) this.onZoomEnd(event);
    this.lastScale = scale;
  }

  private onZoomEnd(event: L.LeafletEvent) {
    const invScale = 1 / this.utils.getScale();
    this.vehicles.forEach((entity) => {
      entity.sprite.scale.set(invScale);
    });
    this.passengersEntities.forEach((entity) => {
      entity.sprite.scale.set(invScale);
    });
  }

  private onRedraw(event: L.LeafletEvent) {
    if (this.startTimestamp == null || this.endTimestamp == null) return;

    if (this.pause) {
      this.animationVisualizationTime = this.lastVisualisationTime;
    } else {
      this.updateAnimationTime();
    }

    if (this.animationVisualizationTime < this.startTimestamp) {
      this.animationVisualizationTime = this.startTimestamp;
    }

    if (this.animationVisualizationTime > this.endTimestamp) {
      this.animationVisualizationTime = this.endTimestamp;
    }

    this.setVehiclePositions();
    this.setPassengerPositions();
    this.filterEntities();
  }

  // onClick is called after onEntityPointerdown
  private onClick(event: L.LeafletMouseEvent) {
    if (!this.frame_onEntityPointerDownCalled) {
      this.unselectVehicle();
      this.unselectPassenger();
    }
    this.frame_onEntityPointerDownCalled = false;
  }

  private onClickOnVehicle(event: PIXI.FederatedPointerEvent) {
    const sprite = event.target as EntityOwner<Entity<AnimatedVehicle>>;
    if (!sprite) return;

    const entity = sprite.entity;
    if (!entity) return;

    this.selectVehicle(entity.data.id);
    this.frame_onEntityPointerDownCalled = true;
  }

  private onClickOnPassenger(event: PIXI.FederatedPointerEvent) {
    const sprite = event.target as EntityOwner<Entity<AnimatedPassenger>>;
    if (!sprite) return;

    const entity = sprite.entity;
    if (!entity) return;

    this.selectPassenger(entity.data.id);
    this.frame_onEntityPointerDownCalled = true;
  }

  private selectVehicle(vehicleId: string) {
    this.unselectPassenger();
    this._selectedVehicleIdSignal.set(vehicleId);
  }

  private selectPassenger(passengerId: string) {
    this.unselectVehicle();
    this._selectedPassengerIdSignal.set(passengerId);
  }

  private unselectVehicle() {
    this._selectedVehicleIdSignal.set(null);
    this.selectedEntityPolyline.clear();
  }

  private unselectPassenger() {
    this._selectedPassengerIdSignal.set(null);
    this.selectedEntityPolyline.clear();
  }

  selectEntity(entityId: string, type: 'vehicle' | 'passenger') {
    if (type == 'vehicle') {
      this.selectVehicle(entityId);
    } else if (type == 'passenger') {
      this.selectPassenger(entityId);
    }
  }

  unselectEntity() {
    this.unselectVehicle();
    this.unselectPassenger();
  }

  addPixiOverlay(map: L.Map) {
    map.on('click', (event) => {
      this.onClick(event);
    });
    const pixiLayer = (() => {
      return pixiOverlay(
        (utils, event) => {
          this.utils = utils;
          if (event.type === 'add') this.onAdd(utils);
          if (event.type === 'moveend') this.onMoveEnd(event);
          if (event.type === 'redraw') this.onRedraw(event);
          this.utils.getRenderer().render(this.container);
        },
        this.container,
        {
          doubleBuffering: true,
        },
      );
    })();

    pixiLayer.addTo(map);

    this.ticker.add((delta) => {
      pixiLayer.redraw({ type: 'redraw', delta: delta } as L.LeafletEvent);

      if (this.frame_pointToFollow && this._shouldFollowEntitySignal())
        this.utils.getMap().setView(this.frame_pointToFollow);
      this.frame_pointToFollow = null;
    });
    this.ticker.start();
  }

  private lines: L.Polyline[] = [];

  removePolylines() {
    this.lines.forEach((line) => line.remove());
    this.lines = [];
  }

  displayPolylines(polylinesByVehicleId: Record<string, Polylines>) {
    this.removePolylines();

    Object.keys(polylinesByVehicleId).forEach((vehicleId) => {
      const polylines = polylinesByVehicleId[vehicleId];
      Object.keys(polylines).forEach((polylineId) => {
        const polyline = polylines[polylineId];
        const points = polyline.polyline.map((point) => ({
          lat: point.latitude,
          lng: point.longitude,
        }));
        const line = L.polyline(points, {
          color: 'blue',
          weight: 5,
          opacity: 0.7,
        });
        line.addTo(this.utils.getMap());
        this.lines.push(line);
      });
    });
  }

  setSpeed(speed: number) {
    this.speed = speed;
  }

  toggleShouldFollowEntity() {
    this._shouldFollowEntitySignal.update(
      (shouldFollowEntity) => !shouldFollowEntity,
    );
  }
}<|MERGE_RESOLUTION|>--- conflicted
+++ resolved
@@ -8,10 +8,6 @@
 import * as L from 'leaflet';
 import { pixiOverlay } from 'leaflet';
 import 'leaflet-pixi-overlay';
-<<<<<<< HEAD
-import { pixiOverlay } from 'leaflet';
-=======
->>>>>>> 30b9782d
 import * as PIXI from 'pixi.js';
 import {
   Entity,

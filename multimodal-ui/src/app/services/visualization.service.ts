--- conflicted
+++ resolved
@@ -138,11 +138,6 @@
         visualizationTime,
       );
 
-<<<<<<< HEAD
-      // console.log('Visualization environment:', environment);
-
-=======
->>>>>>> a35012f9
       this.visualizationEnvironment = structuredClone(environment);
 
       return environment;
@@ -161,7 +156,6 @@
       }
 
       const currentVisualizationTime = this._visualizationTimeSignal();
-
       this.visualizationTime = currentVisualizationTime;
     });
 

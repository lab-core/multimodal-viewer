<<<<<<< HEAD
<main class="main">
  <div id="info-overlay">
    <div id="info-content">
      <mat-card>
        <mat-card-content>Click to spawn a marker.</mat-card-content>
      </mat-card>
    </div>  
  </div>

  <div id="button-overlay">
    <div id="button-content">
      <button mat-raised-button>Happy</button>
      <button mat-raised-button (click)="startSimulation()">
        Start Simulation
      </button>
      <button mat-raised-button (click)="stopSimulation()">
        Stop Simulation
      </button>
      <button mat-raised-button (click)="printLongLatZoom()">
        PRINT Long/Lat/Zoom
      </button>
    </div>
  </div>
  <div
    class="map"
    leaflet
    [leafletOptions]="options"
    (leafletMapReady)="onMapReady($event)"
  ></div>
</main>
<router-outlet />
=======
<app-map />
<app-user-interface />
>>>>>>> 969124e4
<|MERGE_RESOLUTION|>--- conflicted
+++ resolved
@@ -1,36 +1,2 @@
-<<<<<<< HEAD
-<main class="main">
-  <div id="info-overlay">
-    <div id="info-content">
-      <mat-card>
-        <mat-card-content>Click to spawn a marker.</mat-card-content>
-      </mat-card>
-    </div>  
-  </div>
-
-  <div id="button-overlay">
-    <div id="button-content">
-      <button mat-raised-button>Happy</button>
-      <button mat-raised-button (click)="startSimulation()">
-        Start Simulation
-      </button>
-      <button mat-raised-button (click)="stopSimulation()">
-        Stop Simulation
-      </button>
-      <button mat-raised-button (click)="printLongLatZoom()">
-        PRINT Long/Lat/Zoom
-      </button>
-    </div>
-  </div>
-  <div
-    class="map"
-    leaflet
-    [leafletOptions]="options"
-    (leafletMapReady)="onMapReady($event)"
-  ></div>
-</main>
-<router-outlet />
-=======
 <app-map />
-<app-user-interface />
->>>>>>> 969124e4
+<app-user-interface />
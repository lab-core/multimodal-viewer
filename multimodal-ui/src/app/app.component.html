<main class="main">
  <div id="info-overlay">
    <div id="info-content">
      <mat-card>
        <mat-card-content>Click to spawn a marker.</mat-card-content>
      </mat-card>
    </div>  
  </div>

  <div id="button-overlay">
    <div id="button-content">
      <button mat-raised-button>Happy</button>
      <button mat-raised-button (click)="startSimulation()">
        Start Simulation
      </button>
      <button mat-raised-button (click)="stopSimulation()">
        Stop Simulation
      </button>
      <button mat-raised-button (click)="printLongLatZoom()">
        PRINT Long/Lat/Zoom
      </button>
    </div>
  </div>
<<<<<<< HEAD

  <div class="map" leaflet [leafletOptions]="options" (leafletMapReady)="onMapReady($event)">
  </div>
=======
  <div
    class="map"
    leaflet
    [leafletOptions]="options"
    (leafletMapReady)="onMapReady($event)"
  ></div>
>>>>>>> 30a22ecc
</main>
<router-outlet /><|MERGE_RESOLUTION|>--- conflicted
+++ resolved
@@ -21,17 +21,11 @@
       </button>
     </div>
   </div>
-<<<<<<< HEAD
-
-  <div class="map" leaflet [leafletOptions]="options" (leafletMapReady)="onMapReady($event)">
-  </div>
-=======
   <div
     class="map"
     leaflet
     [leafletOptions]="options"
     (leafletMapReady)="onMapReady($event)"
   ></div>
->>>>>>> 30a22ecc
 </main>
 <router-outlet />
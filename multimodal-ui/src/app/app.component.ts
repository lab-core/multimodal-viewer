<<<<<<< HEAD
// @ts-nocheck
import { Component, inject } from '@angular/core';
import { MatButtonModule } from '@angular/material/button';
import { MatDividerModule } from '@angular/material/divider';
import { MatIconModule } from '@angular/material/icon';
import { RouterOutlet } from '@angular/router';
import { MatIconModule } from '@angular/material/icon';
import { MatDividerModule } from '@angular/material/divider';
import { MatButtonModule } from '@angular/material/button';
import { MatCardModule } from '@angular/material/card';
import { LeafletModule } from '@bluehalo/ngx-leaflet';
import { MapService } from './services/map.service';

import * as PIXI from 'pixi.js';
import * as L from 'leaflet';
import 'leaflet-pixi-overlay';
import { CommunicationService } from './services/communication.service';
import { AnimationService } from './services/animation.service';

@Component({
  selector: 'app-root',
  imports: [
    RouterOutlet,
    LeafletModule,
    MatButtonModule,
    MatDividerModule,
    MatIconModule,
    MatCardModule
  ],
=======
import { Component } from '@angular/core';

// import * as L from 'leaflet';
import 'leaflet-pixi-overlay';
import { MapComponent } from './components/map/map.component';
import { UserInterfaceComponent } from './components/user-interface/user-interface.component';
import { CommunicationService } from './services/communication.service';

@Component({
  selector: 'app-root',
  imports: [MapComponent, UserInterfaceComponent],
>>>>>>> 969124e4
  providers: [CommunicationService],
  templateUrl: './app.component.html',
  styleUrl: './app.component.css',
})
<<<<<<< HEAD
export class AppComponent {
  mapService: MapService = inject(MapService);
  animationService: AnimationService = inject(AnimationService);

  title = 'Multimodal';

  options = {
    layers: [
      L.tileLayer('https://tile.openstreetmap.org/{z}/{x}/{y}.png', {
        noWrap: true,
        minZoom: 3,
        maxZoom: 18,
        attribution:
          '&copy; <a href="https://www.openstreetmap.org/copyright">OpenStreetMap</a> contributors',
      }),
    ],

    // Montreal
    zoom: 12,
    center: L.latLng(45.523066, -73.652687),
  };

  constructor(private readonly communicationService: CommunicationService) {
    this.communicationService.on('simulationStarted', (name) => {
      console.log(`Simulation started: ${name}`);
    });

    this.communicationService.on('simulationEnded', (name) => {
      console.log(`Simulation ended: ${name}`);
    });

    this.communicationService.on('simulationAlreadyRunning', (name) => {
      console.log(`Simulation already running: ${name}`);
    });

    this.communicationService.on('simulationNotRunning', (name) => {
      console.log(`Simulation not running: ${name}`);
    });
  }

  startSimulation() {
    this.communicationService.emit('startSimulation', 'test');
  }

  stopSimulation() {
    this.communicationService.emit('stopSimulation', 'test');
  }

  onMapReady(map: Map) {
    this.mapService.map = map;
    map.attributionControl.setPosition('bottomleft');
    map.zoomControl.setPosition('bottomright');
    this.animationService.addPixiOverlay(map);
  }

  printLongLatZoom() {
    console.log(this.mapService.map?.getCenter());
    console.log(this.mapService.map?.getZoom());
  }
}
=======
export class AppComponent {}
>>>>>>> 969124e4
<|MERGE_RESOLUTION|>--- conflicted
+++ resolved
@@ -1,34 +1,3 @@
-<<<<<<< HEAD
-// @ts-nocheck
-import { Component, inject } from '@angular/core';
-import { MatButtonModule } from '@angular/material/button';
-import { MatDividerModule } from '@angular/material/divider';
-import { MatIconModule } from '@angular/material/icon';
-import { RouterOutlet } from '@angular/router';
-import { MatIconModule } from '@angular/material/icon';
-import { MatDividerModule } from '@angular/material/divider';
-import { MatButtonModule } from '@angular/material/button';
-import { MatCardModule } from '@angular/material/card';
-import { LeafletModule } from '@bluehalo/ngx-leaflet';
-import { MapService } from './services/map.service';
-
-import * as PIXI from 'pixi.js';
-import * as L from 'leaflet';
-import 'leaflet-pixi-overlay';
-import { CommunicationService } from './services/communication.service';
-import { AnimationService } from './services/animation.service';
-
-@Component({
-  selector: 'app-root',
-  imports: [
-    RouterOutlet,
-    LeafletModule,
-    MatButtonModule,
-    MatDividerModule,
-    MatIconModule,
-    MatCardModule
-  ],
-=======
 import { Component } from '@angular/core';
 
 // import * as L from 'leaflet';
@@ -40,72 +9,8 @@
 @Component({
   selector: 'app-root',
   imports: [MapComponent, UserInterfaceComponent],
->>>>>>> 969124e4
   providers: [CommunicationService],
   templateUrl: './app.component.html',
   styleUrl: './app.component.css',
 })
-<<<<<<< HEAD
-export class AppComponent {
-  mapService: MapService = inject(MapService);
-  animationService: AnimationService = inject(AnimationService);
-
-  title = 'Multimodal';
-
-  options = {
-    layers: [
-      L.tileLayer('https://tile.openstreetmap.org/{z}/{x}/{y}.png', {
-        noWrap: true,
-        minZoom: 3,
-        maxZoom: 18,
-        attribution:
-          '&copy; <a href="https://www.openstreetmap.org/copyright">OpenStreetMap</a> contributors',
-      }),
-    ],
-
-    // Montreal
-    zoom: 12,
-    center: L.latLng(45.523066, -73.652687),
-  };
-
-  constructor(private readonly communicationService: CommunicationService) {
-    this.communicationService.on('simulationStarted', (name) => {
-      console.log(`Simulation started: ${name}`);
-    });
-
-    this.communicationService.on('simulationEnded', (name) => {
-      console.log(`Simulation ended: ${name}`);
-    });
-
-    this.communicationService.on('simulationAlreadyRunning', (name) => {
-      console.log(`Simulation already running: ${name}`);
-    });
-
-    this.communicationService.on('simulationNotRunning', (name) => {
-      console.log(`Simulation not running: ${name}`);
-    });
-  }
-
-  startSimulation() {
-    this.communicationService.emit('startSimulation', 'test');
-  }
-
-  stopSimulation() {
-    this.communicationService.emit('stopSimulation', 'test');
-  }
-
-  onMapReady(map: Map) {
-    this.mapService.map = map;
-    map.attributionControl.setPosition('bottomleft');
-    map.zoomControl.setPosition('bottomright');
-    this.animationService.addPixiOverlay(map);
-  }
-
-  printLongLatZoom() {
-    console.log(this.mapService.map?.getCenter());
-    console.log(this.mapService.map?.getZoom());
-  }
-}
-=======
-export class AppComponent {}
->>>>>>> 969124e4
+export class AppComponent {}
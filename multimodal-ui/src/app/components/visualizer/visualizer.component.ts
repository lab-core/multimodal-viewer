--- conflicted
+++ resolved
@@ -23,7 +23,6 @@
 import { MatSnackBar } from '@angular/material/snack-bar';
 import { MatTabsModule } from '@angular/material/tabs';
 import { MatTooltipModule } from '@angular/material/tooltip';
-import { Router } from '@angular/router';
 import { firstValueFrom } from 'rxjs';
 import {
   AnimatedPassenger,
@@ -50,12 +49,9 @@
 import { SimulationControlBarComponent } from '../simulation-control-bar/simulation-control-bar.component';
 import { SimulationControlPanelComponent } from '../simulation-control-panel/simulation-control-panel.component';
 import { VisualizerFilterComponent } from '../visualizer-filter/visualizer-filter.component';
-<<<<<<< HEAD
-import { RecursiveStatisticComponent } from '../recursive-statistic/recursive-statistic.component';
 import { EntitiesTabComponent } from '../entities-tab/entities-tab.component';
 import { SelectedEntityRouteComponent } from '../selected-entity-route/selected-entity-route.component';
-=======
->>>>>>> cdb5bbad
+import { Router } from '@angular/router';
 
 export type VisualizerStatus = SimulationStatus | 'not-found' | 'disconnected';
 
@@ -307,7 +303,7 @@
   showSimulationInformation = false;
   showStatistic = false;
   showEntitiesTab = false;
-  showSelectedEntitiesTab = false;
+  showSelectedEntityTab = false;
 
   private previousSearchValue: string | EntitySearch | null = null;
   readonly searchValueSignal: WritableSignal<string | EntitySearch> = signal(
@@ -431,6 +427,21 @@
 
     // MARK: Effects
     effect(() => {
+      const selectedPassenger = this.selectedPassengerSignal();
+      const selectedVehicle = this.selectedVehicleSignal();
+      const selectedStop = this.selectedStopSignal();
+
+      if (
+        this.showSelectedEntityTab &&
+        selectedPassenger === null &&
+        selectedVehicle === null &&
+        selectedStop === null
+      ) {
+        this.updateInformationTabControl('selectedEntities');
+      }
+    });
+
+    effect(() => {
       const searchValue = this.searchValueSignal();
 
       if (
@@ -720,11 +731,11 @@
     this.showSimulationInformation = false;
     this.showStatistic = false;
     this.showEntitiesTab = false;
-    this.showSelectedEntitiesTab = false;
+    this.showSelectedEntityTab = false;
     if (tab === 'information') this.showSimulationInformation = true;
     else if (tab === 'statistic') this.showStatistic = true;
     else if (tab === 'entities') this.showEntitiesTab = true;
-    else if (tab === 'selectedEntities') this.showSelectedEntitiesTab = true;
+    else if (tab === 'selectedEntities') this.showSelectedEntityTab = true;
   }
 
   selectPassenger(id: string) {
@@ -735,16 +746,12 @@
     this.animationService.selectEntity(id, 'vehicle');
   }
 
-<<<<<<< HEAD
-  /** Favorite Entities */
-=======
   selectStop(stop: AnimatedStop) {
     const id = getId(stop);
     this.animationService.selectEntity(id, 'stop');
   }
 
-  /** Favorite Entitites */
->>>>>>> cdb5bbad
+  /** Favorite Entities */
   toggleFavoriteVehicle(id: string) {
     this.favoriteEntitiesService.toggleFavoriteVehicle(id);
   }

--- conflicted
+++ resolved
@@ -71,12 +71,9 @@
     private readonly router: Router,
     private readonly communicationService: CommunicationService,
     private readonly dialogService: DialogService,
-<<<<<<< HEAD
-    private readonly animationService: AnimationService
-=======
+    private readonly animationService: AnimationService,
     private readonly loadingService: LoadingService,
     private readonly visualizationService: VisualizationService,
->>>>>>> 26d499b8
   ) {
     this.simulationSignal = this.simulationService.activeSimulationSignal;
     this.fpsSignal = this.animationService.fpsSignal;

@let simulation = simulationSignal();
@let statistic = statisticSignal();

@let selectedPassenger = selectedPassengerSignal();
@let selectedVehicle = selectedVehicleSignal();

@if (isInitializedSignal() && simulation !== null) {
  <div class="tabs enable-pointer-events">
    <section>
      <mat-button-toggle-group
        mat-fab
<<<<<<< HEAD
        hideSingleSelectionIndicator
=======
        multiple
        hideMultipleSelectionIndicator
>>>>>>> 63087d57
        name="tools"
        aria-label="tools"
        [formControl]="tabControl"
      >
        <mat-button-toggle value="search"
          ><mat-icon>search</mat-icon></mat-button-toggle
        >
        <mat-button-toggle value="filter"
          ><mat-icon>filter_list</mat-icon></mat-button-toggle
        >
        <mat-button-toggle value="favorites"
          ><mat-icon>star</mat-icon></mat-button-toggle
        >
        <mat-button-toggle value="layers"
          ><mat-icon>layers</mat-icon></mat-button-toggle
        >
      </mat-button-toggle-group>
    </section>
  </div>

  <!-- MARK: Search Bar
-->
  <form
    class="tab-content fade search-bar"
    [class.fade-show]="showSearch"
    [class.enable-pointer-events]="showSearch"
  >
    @let filteredEntitySearchData = filteredEntitySearchDataSignal();
    @let searchValue = searchValueSignal();
    <mat-form-field class="search-form">
      <input matInput [matAutocomplete]="auto" [formControl]="searchControl" />
      <mat-label>Search in the simulation</mat-label>
      @if (searchValue !== null && searchValue !== "") {
        <button mat-icon-button matSuffix type="button" (click)="clearSearch()">
          <mat-icon>close</mat-icon>
        </button>
      } @else {
        <mat-icon matSuffix>search</mat-icon>
      }
      <mat-autocomplete
        #auto="matAutocomplete"
        [displayWith]="entitySearchDisplayFunction"
      >
        @for (entity of filteredEntitySearchData; track entity.displayedValue) {
          <mat-option [value]="entity">
            {{ entity.displayedValue }}
          </mat-option>
        }
      </mat-autocomplete>
    </mat-form-field>
  </form>

  <!-- MARK: Tab Elements
 -->
  <app-visualizer-filter
    class="tab-content fade"
    [class.fade-show]="showFilter"
    [class.enable-pointer-events]="showFilter"
  ></app-visualizer-filter>

  <app-favorite-entities
    class="tab-content fade"
    [class.fade-show]="showFavorites"
    [class.enable-pointer-events]="showFavorites"
  ></app-favorite-entities>

  <app-map-tiles
    class="tab-content fade"
    [class.fade-show]="showLayers"
    [class.enable-pointer-events]="showLayers"
  ></app-map-tiles>

  <!-- MARK: Information Panel
    -->
<<<<<<< HEAD
  <div class="enable-pointer-events information-panel-header">
    <section>
      <mat-button-toggle-group
        class=".information-group"
        mat-fab
        hideSingleSelectionIndicator
        name="tools"
        aria-label="tools"
        [formControl]="informationTabControl"
      >
        <mat-button-toggle value="information"
          ><mat-icon>info</mat-icon></mat-button-toggle
        >
        <mat-button-toggle value="statistic"
          ><mat-icon>bar_chart</mat-icon></mat-button-toggle
        >
        <mat-button-toggle value="entities"
          ><mat-icon><!--TODO icon selection--></mat-icon></mat-button-toggle
        >
        <mat-button-toggle
          value="selectedEntities"
          [disabled]="selectedPassenger === null && selectedVehicle === null"
          ><mat-icon>touch_app</mat-icon></mat-button-toggle
        >
      </mat-button-toggle-group>
    </section>
  </div>

  <!--MARK: Information
      -->
  <mat-card
    class="information-panel-content fade"
    [class.fade-show]="showSimulationInformation"
    [class.enable-pointer-events]="showSimulationInformation"
  >
    <mat-card-content class="flex-1">
      <mat-card-title>Simulation: {{ simulation.name }}</mat-card-title>
      <mat-card-subtitle>Source: {{ simulation.data }}</mat-card-subtitle>
      <mat-card-subtitle>
        Current simulation time:
        {{ simulation.simulationTime ?? "null" }}
      </mat-card-subtitle>
      <mat-card-subtitle>
        Max simulation time:
        {{ simulation.configuration.maxTime ?? "null" }}
      </mat-card-subtitle>
    </mat-card-content>
  </mat-card>

  <!--MARK: Statistic
        -->
  <mat-card
    class="information-panel-content fade"
    [class.fade-show]="showStatistic"
    [class.enable-pointer-events]="showStatistic"
  >
    <mat-card-content class="flex-1">
      <mat-card-title> Statistics </mat-card-title>

      <!--Recursive-->
      <app-recursive-statistic [recursiveDict]="statistic" />
    </mat-card-content>
  </mat-card>

  <!--MARK: Entities
        -->
  <mat-card
    class="information-panel-content fade"
    [class.fade-show]="showEntitiesTab"
    [class.enable-pointer-events]="showEntitiesTab"
  >
    <mat-card-content class="flex-1">
      <mat-card-title> Entities </mat-card-title>

      <app-entities-tab></app-entities-tab>
    </mat-card-content>
  </mat-card>

  <!--MARK: Selected entities
  -->
  <mat-card
    class="information-panel-content fade"
    [class.fade-show]="showSelectedEntitiesTab"
    [class.enable-pointer-events]="showSelectedEntitiesTab"
  >
    <mat-card-content class="flex-1">
      @if (selectedPassenger !== null) {
        @let selectedPassengerVehicle = selectedPassengerVehicleSignal();
        <mat-card-title style="display: flex; align-items: center; gap: 8px"
          >Selected Passenger
          <button
            mat-icon-button
            disableRipple
            style="padding: 0"
            [matTooltip]="
              isFavoritePassenger(selectedPassenger.id)
                ? 'Remove from favorite'
                : 'Add to favorite'
            "
            (click)="toggleFavoritePassenger(selectedPassenger.id)"
          >
            <mat-icon>{{
              isFavoritePassenger(selectedPassenger.id)
                ? "favorite"
                : "favorite_outline"
            }}</mat-icon>
          </button>
        </mat-card-title>
        <div class="flex-column gap-0-5-rem">
          <div class="selected-entity-information">
            <mat-card>
              <mat-card-content>
                Id: {{ selectedPassenger.id }}
              </mat-card-content>
            </mat-card>
            <mat-card>
              <mat-card-content>
                Name: {{ selectedPassenger.name }}
              </mat-card-content>
            </mat-card>
            <mat-card>
              <mat-card-content>
                Status: {{ selectedPassenger.status }}
              </mat-card-content>
            </mat-card>
          </div>

          @if (selectedPassengerVehicle !== null) {
            <mat-card>
              <mat-card-content style="padding: 0px">
                <div
                  tabindex="0"
                  class="clickable-no-padding"
                  style="padding: 16px"
                  [matTooltip]="'Click to select the vehicle'"
                  (click)="selectVehicle(selectedPassengerVehicle.id)"
                  (keydown.enter)="selectVehicle(selectedPassengerVehicle.id)"
                >
                  Vehicle: {{ selectedPassengerVehicle.id }}
                </div>
              </mat-card-content>
            </mat-card>
          }
        </div>
      }

      @if (selectedVehicle !== null) {
        @let selectedVehiclePassengers = selectedVehiclePassengersSignal();
        <mat-card-title style="display: flex; align-items: center; gap: 8px"
          >Selected Vehicle
          <button
            mat-icon-button
            disableRipple
            style="padding: 0"
            [matTooltip]="
              isFavoriteVehicle(selectedVehicle.id)
                ? 'Remove from favorite'
                : 'Add to favorite'
            "
            (click)="toggleFavoriteVehicle(selectedVehicle.id)"
          >
            <mat-icon>{{
              isFavoriteVehicle(selectedVehicle.id)
                ? "favorite"
                : "favorite_outline"
            }}</mat-icon>
          </button>
        </mat-card-title>
        <div class="flex-column gap-0-5-rem">
          <div class="selected-entity-information">
            <mat-card>
              <mat-card-content>
                Id: {{ selectedVehicle.id }}
              </mat-card-content>
            </mat-card>
            @if (selectedVehicle.mode !== null) {
              <mat-card>
                <mat-card-content>
                  Mode: {{ selectedVehicle.mode }}
                </mat-card-content>
              </mat-card>
            }
            <mat-card>
              <mat-card-content>
                Status: {{ selectedVehicle.status }}
              </mat-card-content>
            </mat-card>
          </div>

          @if (selectedVehiclePassengers.length > 0) {
            <mat-accordion>
              <mat-expansion-panel>
                <mat-expansion-panel-header>
                  <mat-panel-title> Passengers on board </mat-panel-title>
                </mat-expansion-panel-header>
                <div class="flex-column gap-0-5-rem">
                  @for (
                    passenger of selectedVehiclePassengers;
                    track passenger.id
                  ) {
                    <div
                      tabindex="0"
                      class="clickable indent"
                      [matTooltip]="'Click to select the passenger'"
                      (click)="selectPassenger(passenger.id)"
                      (keydown.enter)="selectPassenger(passenger.id)"
                    >
                      <span>{{ passenger.name }}</span>
                    </div>
                  }
                </div>
              </mat-expansion-panel>
            </mat-accordion>
          }

          <mat-accordion>
            <mat-expansion-panel>
              <mat-expansion-panel-header>
                <mat-panel-title>Vehicle route</mat-panel-title>
              </mat-expansion-panel-header>
              <div class="flex-column gap-0-5-rem">
                <app-selected-entity-route
                  class="indent"
                  [previousStops]="selectedVehicle.previousStops"
                  [currentStop]="selectedVehicle.currentStop"
                  [nextStops]="selectedVehicle.nextStops"
                ></app-selected-entity-route>
              </div>
            </mat-expansion-panel>
          </mat-accordion>
        </div>
      }
    </mat-card-content>
  </mat-card>
=======
  @if (shouldShowInformationPanelSignal()) {
    <mat-card class="flex-column information-panel enable-pointer-events">
      <div class="enable-pointer-events">
        <section>
          <mat-button-toggle-group
            class="toggle-group"
            mat-fab
            hideSingleSelectionIndicator
            name="tools"
            aria-label="tools"
            [formControl]="informationTabControl"
          >
            <mat-button-toggle style="width: 100%" value="information"
              ><mat-icon>info</mat-icon></mat-button-toggle
            >
            <mat-button-toggle style="width: 100%" value="statistic"
              ><mat-icon>bar_chart</mat-icon></mat-button-toggle
            >
            <mat-button-toggle style="width: 100%" value="statusAndCount"
              ><mat-icon>star</mat-icon></mat-button-toggle
            >
            <mat-button-toggle style="width: 100%" value="notDisplayedEntities"
              ><mat-icon>visibility_off</mat-icon></mat-button-toggle
            >
          </mat-button-toggle-group>
        </section>
      </div>
      <!--MARK: Information
      -->
      @if (showSimulationInformation) {
        <mat-card-content class="flex-1">
          <mat-card-title>Simulation: {{ simulation.name }}</mat-card-title>
          <mat-card-subtitle>Source: {{ simulation.data }}</mat-card-subtitle>
          <mat-card-subtitle>
            Current simulation time:
            {{ simulation.simulationTime ?? "null" }}
          </mat-card-subtitle>
          <mat-card-subtitle>
            Max simulation time:
            {{ simulation.configuration.maxTime ?? "null" }}
          </mat-card-subtitle>
        </mat-card-content>
      }
      <!--MARK: Statistic
      -->
      @else if (showStatistic) {
        <mat-card-content class="flex-1">
          <mat-card-title> Statistics </mat-card-title>

          <!--Recursive-->
          <app-recursive-statistic [recursiveDict]="statistic" />
        </mat-card-content>
      }
      <!--MARK: Status And Count
      -->
      @else if (showStatusAndCount) {
        <mat-card-content class="flex-1">
          <mat-card-title> Status and count </mat-card-title>

          <mat-card-subtitle>
            Passengers ({{ totalNumberOfPassengers }})
          </mat-card-subtitle>
          <div class="flex-column">
            @for (
              statusAndCount of numberOfPassengersByStatus;
              track statusAndCount.status
            ) {
              <span
                >{{ statusAndCount.status }}: {{ statusAndCount.count }}</span
              >
            }
          </div>

          <mat-card-subtitle>
            Vehicles: ({{ totalNumberOfVehicles }})
          </mat-card-subtitle>
          <div class="flex-column">
            @for (
              statusAndCount of numberOfVehiclesByStatus;
              track statusAndCount.status
            ) {
              <span
                >{{ statusAndCount.status }}: {{ statusAndCount.count }}</span
              >
            }
          </div>

          @if (selectedPassenger !== null) {
            @let selectedPassengerVehicle = selectedPassengerVehicleSignal();
            <mat-card-title>Selected Passenger</mat-card-title>
            <div class="flex-column">
              <span>Id: {{ selectedPassenger.id }}</span>
              <span>Name: {{ selectedPassenger.name }}</span>
              <span>Status: {{ selectedPassenger.status }}</span>
              @if (selectedPassenger.notDisplayedReason !== null) {
                <div>
                  <span>Not displayed: </span>
                  <span class="light">{{
                    selectedPassenger.notDisplayedReason
                  }}</span>
                </div>
              }
              <div class="favorite-content">
                <span>Favorite: </span>
                <button
                  mat-icon-button
                  disableRipple
                  (click)="toggleFavoritePassenger(selectedPassenger.id)"
                >
                  @let icon =
                    isFavoritePassenger(selectedPassenger.id)
                      ? "favorite"
                      : "favorite_outline";
                  <mat-icon>{{ icon }}</mat-icon>
                </button>
              </div>
              @if (selectedPassengerVehicle !== null) {
                <span
                  tabindex="0"
                  class="clickable"
                  [matTooltip]="'Click to select the vehicle'"
                  (click)="selectVehicle(selectedPassengerVehicle.id)"
                  (keydown.enter)="selectVehicle(selectedPassengerVehicle.id)"
                  >Vehicle: {{ selectedPassengerVehicle.id }}</span
                >
              }
            </div>
          }

          @if (selectedVehicle !== null) {
            @let selectedVehiclePassengers = selectedVehiclePassengersSignal();
            <mat-card-title>Selected Vehicle</mat-card-title>
            <div class="flex-column">
              <span>Id: {{ selectedVehicle.id }}</span>
              @if (selectedVehicle.mode !== null) {
                <span>Mode: {{ selectedVehicle.mode }}</span>
              }
              <span>Status: {{ selectedVehicle.status }}</span>
              @if (selectedVehicle.notDisplayedReason !== null) {
                <div>
                  <span>Not displayed: </span>
                  <span class="light">{{
                    selectedVehicle.notDisplayedReason
                  }}</span>
                </div>
              }
              <div class="favorite-content">
                <span>Favorite: </span>
                <button
                  mat-icon-button
                  disableRipple
                  (click)="toggleFavoriteVehicle(selectedVehicle.id)"
                >
                  @let icon =
                    isFavoriteVehicle(selectedVehicle.id)
                      ? "favorite"
                      : "favorite_outline";
                  <mat-icon>{{ icon }}</mat-icon>
                </button>
              </div>
              @if (selectedVehiclePassengers.length > 0) {
                <span>Passengers:</span>
              }
              @for (
                passenger of selectedVehiclePassengers;
                track passenger.id
              ) {
                <span
                  tabindex="0"
                  class="clickable"
                  [matTooltip]="'Click to select the passenger'"
                  (click)="selectPassenger(passenger.id)"
                  (keydown.enter)="selectPassenger(passenger.id)"
                  >{{ passenger.id }}</span
                >
              }
            </div>
          }
        </mat-card-content>
      }
      <!--MARK: Not Displayed Entities
  -->
      @else if (showNotDisplayedEntities) {
        <mat-card-content class="flex-1">
          <mat-card-title>Not Displayed Entities</mat-card-title>

          <mat-accordion>
            @let notDisplayedPassengers = notDisplayedPassengersSignal();
            <mat-expansion-panel>
              <mat-expansion-panel-header>
                <mat-panel-title>
                  Passengers ({{ notDisplayedPassengers.length }})
                </mat-panel-title>
              </mat-expansion-panel-header>
              <div class="flex-column gap-0-5-rem">
                @for (passenger of notDisplayedPassengers; track passenger.id) {
                  <div
                    tabindex="0"
                    class="clickable"
                    [matTooltip]="'Click to select the passenger'"
                    (click)="selectPassenger(passenger.id)"
                    (keydown.enter)="selectPassenger(passenger.id)"
                  >
                    <span>{{ passenger.id }}</span>
                    <span class="light">{{
                      passenger.notDisplayedReason
                    }}</span>
                  </div>
                }
              </div>
            </mat-expansion-panel>

            @let notDisplayedVehicles = notDisplayedVehiclesSignal();
            <mat-expansion-panel>
              <mat-expansion-panel-header>
                <mat-panel-title>
                  Vehicles ({{ notDisplayedVehicles.length }})
                </mat-panel-title>
              </mat-expansion-panel-header>
              <div class="flex-column gap-0-5-rem">
                @for (vehicle of notDisplayedVehicles; track vehicle.id) {
                  <div
                    tabindex="0"
                    class="clickable"
                    [matTooltip]="'Click to select the vehicle'"
                    (click)="selectVehicle(vehicle.id)"
                    (keydown.enter)="selectVehicle(vehicle.id)"
                  >
                    <span>{{ vehicle.id }}</span>
                    <span class="light"> {{ vehicle.notDisplayedReason }}</span>
                  </div>
                }
              </div>
            </mat-expansion-panel>
          </mat-accordion>
        </mat-card-content>
      }

      <mat-card-actions align="end">
        <button mat-button (click)="hideInformationPanel()">Hide</button>
      </mat-card-actions>
    </mat-card>
  } @else {
    <button
      mat-fab
      class="enable-pointer-events show-information-panel-button"
      (click)="showInformationPanel()"
    >
      <mat-icon>info</mat-icon>
    </button>
  }
>>>>>>> 63087d57

  <!-- MARK: Control Bar
  -->
  <app-simulation-control-bar
    class="enable-pointer-events"
    [simulation]="simulation"
    (leaveVisualization)="leaveVisualization()"
  />

  <!-- MARK: Control Panel
  -->
  @let isSimulationRunning = isSimulationRunningSignal();
  @if (isSimulationRunning) {
    <app-simulation-control-panel
      class="enable-pointer-events"
      [simulation]="simulation"
      (pauseSimulation)="pauseSimulation($event)"
      (resumeSimulation)="resumeSimulation($event)"
      (stopSimulation)="stopSimulation($event)"
      (editSimulationConfiguration)="editSimulationConfiguration($event)"
    />
  }
<<<<<<< HEAD
=======
}
>>>>>>> 63087d57

  <!-- MARK: Loading
-->
<<<<<<< HEAD
  @let isLoading = isLoadingSignal();
  @if (isLoading) {
    <mat-chip class="loading background-gray text-gray enable-pointer-events">
      <div class="flex-row align-center gap-0-5-rem">
        <mat-icon class="spin">autorenew</mat-icon>
        Loading visualization data...
      </div>
    </mat-chip>
  }
=======
@let isLoading = isLoadingSignal();
@if (isLoading) {
  <mat-chip class="loading background-gray text-gray enable-pointer-events">
    <div class="flex-row align-center gap-0-5-rem">
      <mat-icon class="spin">autorenew</mat-icon>
      Loading visualization data...
    </div>
  </mat-chip>
>>>>>>> 63087d57
}<|MERGE_RESOLUTION|>--- conflicted
+++ resolved
@@ -9,12 +9,7 @@
     <section>
       <mat-button-toggle-group
         mat-fab
-<<<<<<< HEAD
         hideSingleSelectionIndicator
-=======
-        multiple
-        hideMultipleSelectionIndicator
->>>>>>> 63087d57
         name="tools"
         aria-label="tools"
         [formControl]="tabControl"
@@ -37,7 +32,7 @@
 
   <!-- MARK: Search Bar
 -->
-  <form
+<form
     class="tab-content fade search-bar"
     [class.fade-show]="showSearch"
     [class.enable-pointer-events]="showSearch"
@@ -89,7 +84,6 @@
 
   <!-- MARK: Information Panel
     -->
-<<<<<<< HEAD
   <div class="enable-pointer-events information-panel-header">
     <section>
       <mat-button-toggle-group
@@ -324,259 +318,6 @@
       }
     </mat-card-content>
   </mat-card>
-=======
-  @if (shouldShowInformationPanelSignal()) {
-    <mat-card class="flex-column information-panel enable-pointer-events">
-      <div class="enable-pointer-events">
-        <section>
-          <mat-button-toggle-group
-            class="toggle-group"
-            mat-fab
-            hideSingleSelectionIndicator
-            name="tools"
-            aria-label="tools"
-            [formControl]="informationTabControl"
-          >
-            <mat-button-toggle style="width: 100%" value="information"
-              ><mat-icon>info</mat-icon></mat-button-toggle
-            >
-            <mat-button-toggle style="width: 100%" value="statistic"
-              ><mat-icon>bar_chart</mat-icon></mat-button-toggle
-            >
-            <mat-button-toggle style="width: 100%" value="statusAndCount"
-              ><mat-icon>star</mat-icon></mat-button-toggle
-            >
-            <mat-button-toggle style="width: 100%" value="notDisplayedEntities"
-              ><mat-icon>visibility_off</mat-icon></mat-button-toggle
-            >
-          </mat-button-toggle-group>
-        </section>
-      </div>
-      <!--MARK: Information
-      -->
-      @if (showSimulationInformation) {
-        <mat-card-content class="flex-1">
-          <mat-card-title>Simulation: {{ simulation.name }}</mat-card-title>
-          <mat-card-subtitle>Source: {{ simulation.data }}</mat-card-subtitle>
-          <mat-card-subtitle>
-            Current simulation time:
-            {{ simulation.simulationTime ?? "null" }}
-          </mat-card-subtitle>
-          <mat-card-subtitle>
-            Max simulation time:
-            {{ simulation.configuration.maxTime ?? "null" }}
-          </mat-card-subtitle>
-        </mat-card-content>
-      }
-      <!--MARK: Statistic
-      -->
-      @else if (showStatistic) {
-        <mat-card-content class="flex-1">
-          <mat-card-title> Statistics </mat-card-title>
-
-          <!--Recursive-->
-          <app-recursive-statistic [recursiveDict]="statistic" />
-        </mat-card-content>
-      }
-      <!--MARK: Status And Count
-      -->
-      @else if (showStatusAndCount) {
-        <mat-card-content class="flex-1">
-          <mat-card-title> Status and count </mat-card-title>
-
-          <mat-card-subtitle>
-            Passengers ({{ totalNumberOfPassengers }})
-          </mat-card-subtitle>
-          <div class="flex-column">
-            @for (
-              statusAndCount of numberOfPassengersByStatus;
-              track statusAndCount.status
-            ) {
-              <span
-                >{{ statusAndCount.status }}: {{ statusAndCount.count }}</span
-              >
-            }
-          </div>
-
-          <mat-card-subtitle>
-            Vehicles: ({{ totalNumberOfVehicles }})
-          </mat-card-subtitle>
-          <div class="flex-column">
-            @for (
-              statusAndCount of numberOfVehiclesByStatus;
-              track statusAndCount.status
-            ) {
-              <span
-                >{{ statusAndCount.status }}: {{ statusAndCount.count }}</span
-              >
-            }
-          </div>
-
-          @if (selectedPassenger !== null) {
-            @let selectedPassengerVehicle = selectedPassengerVehicleSignal();
-            <mat-card-title>Selected Passenger</mat-card-title>
-            <div class="flex-column">
-              <span>Id: {{ selectedPassenger.id }}</span>
-              <span>Name: {{ selectedPassenger.name }}</span>
-              <span>Status: {{ selectedPassenger.status }}</span>
-              @if (selectedPassenger.notDisplayedReason !== null) {
-                <div>
-                  <span>Not displayed: </span>
-                  <span class="light">{{
-                    selectedPassenger.notDisplayedReason
-                  }}</span>
-                </div>
-              }
-              <div class="favorite-content">
-                <span>Favorite: </span>
-                <button
-                  mat-icon-button
-                  disableRipple
-                  (click)="toggleFavoritePassenger(selectedPassenger.id)"
-                >
-                  @let icon =
-                    isFavoritePassenger(selectedPassenger.id)
-                      ? "favorite"
-                      : "favorite_outline";
-                  <mat-icon>{{ icon }}</mat-icon>
-                </button>
-              </div>
-              @if (selectedPassengerVehicle !== null) {
-                <span
-                  tabindex="0"
-                  class="clickable"
-                  [matTooltip]="'Click to select the vehicle'"
-                  (click)="selectVehicle(selectedPassengerVehicle.id)"
-                  (keydown.enter)="selectVehicle(selectedPassengerVehicle.id)"
-                  >Vehicle: {{ selectedPassengerVehicle.id }}</span
-                >
-              }
-            </div>
-          }
-
-          @if (selectedVehicle !== null) {
-            @let selectedVehiclePassengers = selectedVehiclePassengersSignal();
-            <mat-card-title>Selected Vehicle</mat-card-title>
-            <div class="flex-column">
-              <span>Id: {{ selectedVehicle.id }}</span>
-              @if (selectedVehicle.mode !== null) {
-                <span>Mode: {{ selectedVehicle.mode }}</span>
-              }
-              <span>Status: {{ selectedVehicle.status }}</span>
-              @if (selectedVehicle.notDisplayedReason !== null) {
-                <div>
-                  <span>Not displayed: </span>
-                  <span class="light">{{
-                    selectedVehicle.notDisplayedReason
-                  }}</span>
-                </div>
-              }
-              <div class="favorite-content">
-                <span>Favorite: </span>
-                <button
-                  mat-icon-button
-                  disableRipple
-                  (click)="toggleFavoriteVehicle(selectedVehicle.id)"
-                >
-                  @let icon =
-                    isFavoriteVehicle(selectedVehicle.id)
-                      ? "favorite"
-                      : "favorite_outline";
-                  <mat-icon>{{ icon }}</mat-icon>
-                </button>
-              </div>
-              @if (selectedVehiclePassengers.length > 0) {
-                <span>Passengers:</span>
-              }
-              @for (
-                passenger of selectedVehiclePassengers;
-                track passenger.id
-              ) {
-                <span
-                  tabindex="0"
-                  class="clickable"
-                  [matTooltip]="'Click to select the passenger'"
-                  (click)="selectPassenger(passenger.id)"
-                  (keydown.enter)="selectPassenger(passenger.id)"
-                  >{{ passenger.id }}</span
-                >
-              }
-            </div>
-          }
-        </mat-card-content>
-      }
-      <!--MARK: Not Displayed Entities
-  -->
-      @else if (showNotDisplayedEntities) {
-        <mat-card-content class="flex-1">
-          <mat-card-title>Not Displayed Entities</mat-card-title>
-
-          <mat-accordion>
-            @let notDisplayedPassengers = notDisplayedPassengersSignal();
-            <mat-expansion-panel>
-              <mat-expansion-panel-header>
-                <mat-panel-title>
-                  Passengers ({{ notDisplayedPassengers.length }})
-                </mat-panel-title>
-              </mat-expansion-panel-header>
-              <div class="flex-column gap-0-5-rem">
-                @for (passenger of notDisplayedPassengers; track passenger.id) {
-                  <div
-                    tabindex="0"
-                    class="clickable"
-                    [matTooltip]="'Click to select the passenger'"
-                    (click)="selectPassenger(passenger.id)"
-                    (keydown.enter)="selectPassenger(passenger.id)"
-                  >
-                    <span>{{ passenger.id }}</span>
-                    <span class="light">{{
-                      passenger.notDisplayedReason
-                    }}</span>
-                  </div>
-                }
-              </div>
-            </mat-expansion-panel>
-
-            @let notDisplayedVehicles = notDisplayedVehiclesSignal();
-            <mat-expansion-panel>
-              <mat-expansion-panel-header>
-                <mat-panel-title>
-                  Vehicles ({{ notDisplayedVehicles.length }})
-                </mat-panel-title>
-              </mat-expansion-panel-header>
-              <div class="flex-column gap-0-5-rem">
-                @for (vehicle of notDisplayedVehicles; track vehicle.id) {
-                  <div
-                    tabindex="0"
-                    class="clickable"
-                    [matTooltip]="'Click to select the vehicle'"
-                    (click)="selectVehicle(vehicle.id)"
-                    (keydown.enter)="selectVehicle(vehicle.id)"
-                  >
-                    <span>{{ vehicle.id }}</span>
-                    <span class="light"> {{ vehicle.notDisplayedReason }}</span>
-                  </div>
-                }
-              </div>
-            </mat-expansion-panel>
-          </mat-accordion>
-        </mat-card-content>
-      }
-
-      <mat-card-actions align="end">
-        <button mat-button (click)="hideInformationPanel()">Hide</button>
-      </mat-card-actions>
-    </mat-card>
-  } @else {
-    <button
-      mat-fab
-      class="enable-pointer-events show-information-panel-button"
-      (click)="showInformationPanel()"
-    >
-      <mat-icon>info</mat-icon>
-    </button>
-  }
->>>>>>> 63087d57
 
   <!-- MARK: Control Bar
   -->
@@ -599,14 +340,9 @@
       (editSimulationConfiguration)="editSimulationConfiguration($event)"
     />
   }
-<<<<<<< HEAD
-=======
-}
->>>>>>> 63087d57
 
   <!-- MARK: Loading
 -->
-<<<<<<< HEAD
   @let isLoading = isLoadingSignal();
   @if (isLoading) {
     <mat-chip class="loading background-gray text-gray enable-pointer-events">
@@ -616,14 +352,4 @@
       </div>
     </mat-chip>
   }
-=======
-@let isLoading = isLoadingSignal();
-@if (isLoading) {
-  <mat-chip class="loading background-gray text-gray enable-pointer-events">
-    <div class="flex-row align-center gap-0-5-rem">
-      <mat-icon class="spin">autorenew</mat-icon>
-      Loading visualization data...
-    </div>
-  </mat-chip>
->>>>>>> 63087d57
 }
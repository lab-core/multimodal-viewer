--- conflicted
+++ resolved
@@ -164,107 +164,6 @@
             }
           </div>
 
-<<<<<<< HEAD
-    @if (selectedPassenger !== null) {
-    @let selectedPassengerVehicle = selectedPassengerVehicleSignal();
-    <mat-card-title>Selected Passenger</mat-card-title>
-    <div class="flex-column">
-      <span class="row-item">
-        <span class="label">Id: </span>
-        <span #idElement
-              tabindex="0"
-              style="cursor: pointer; display: inline-block;"
-              [matTooltip]="'Click to copy'"
-              (click)="copyToClipboard(selectedPassenger.id)"
-              (keydown.enter)="copyToClipboard(selectedPassenger.id)">
-          {{ truncateId(selectedPassenger.id) }}
-        </span>
-      </span>
-      
-      <span class="row-item">
-        <span class="label">Name: </span>
-        <span #nameElement
-              tabindex="0"
-              style="cursor: pointer; display: inline-block;"
-              [matTooltip]="'Click to copy'"
-              (click)="copyToClipboard(selectedPassenger.name!)"
-              (keydown.enter)="copyToClipboard(selectedPassenger.name!)">
-          {{ selectedPassenger.name }}
-        </span>
-      </span>
-      <span>Status: {{ selectedPassenger.status }}</span>
-      @if (selectedPassenger.notDisplayedReason !== null) {
-      <div>
-        <span>Not displayed: </span>
-        <span class="light">{{
-                        selectedPassenger.notDisplayedReason
-                      }}</span>
-      </div>
-      }
-      <div class="favorite-content">
-        <span>Favorite: </span>
-        <button mat-icon-button disableRipple (click)="toggleFavoritePassenger(selectedPassenger.id)">
-          @let icon =
-          isFavoritePassenger(selectedPassenger.id)
-          ? "favorite"
-          : "favorite_outline";
-          <mat-icon>{{ icon }}</mat-icon>
-        </button>
-      </div>
-      @if (selectedPassengerVehicle !== null) {
-      <span tabindex="0" class="clickable" [matTooltip]="'Click to select the vehicle'"
-        (click)="selectVehicle(selectedPassengerVehicle.id)"
-        (keydown.enter)="selectVehicle(selectedPassengerVehicle.id)">Vehicle:
-        {{ selectedPassengerVehicle.id }}</span>
-      }
-    </div>
-    }
-
-    @if (selectedVehicle !== null) {
-    @let selectedVehiclePassengers = selectedVehiclePassengersSignal();
-    <mat-card-title>Selected Vehicle</mat-card-title>
-    <div class="flex-column">
-      <span class="row-item">
-        <span class="label">Id: </span>
-        <span #idElement
-              tabindex="0"
-              style="cursor: pointer; display: inline-block;"
-              [matTooltip]="'Click to copy'"
-              (click)="copyToClipboard(selectedVehicle.id)"
-              (keydown.enter)="copyToClipboard(selectedVehicle.id)">
-          {{ truncateId(selectedVehicle.id) }}
-        </span>
-      </span>     
-      @if (selectedVehicle.mode !== null) {
-      <span>Mode: {{ selectedVehicle.mode }}</span>
-      }
-      <span>Status: {{ selectedVehicle.status }}</span>
-      @if (selectedVehicle.notDisplayedReason !== null) {
-      <div>
-        <span>Not displayed: </span>
-        <span class="light">{{
-                        selectedVehicle.notDisplayedReason
-                      }}</span>
-      </div>
-      }
-      <div class="favorite-content">
-        <span>Favorite: </span>
-        <button mat-icon-button disableRipple (click)="toggleFavoriteVehicle(selectedVehicle.id)">
-          @let icon =
-          isFavoriteVehicle(selectedVehicle.id)
-          ? "favorite"
-          : "favorite_outline";
-          <mat-icon>{{ icon }}</mat-icon>
-        </button>
-      </div>
-      @if (selectedVehiclePassengers.length > 0) {
-      <span>Passengers:</span>
-      }
-      @for (passenger of selectedVehiclePassengers; track passenger.id) {
-      <span tabindex="0" class="clickable" [matTooltip]="'Click to select the passenger'"
-        (click)="selectPassenger(passenger.id)"
-        (keydown.enter)="selectPassenger(passenger.id)">{{ passenger.name }}</span>
-=======
           <mat-card-subtitle>
             Vehicles: ({{ totalNumberOfVehicles }})
           </mat-card-subtitle>
@@ -283,8 +182,29 @@
             @let selectedPassengerVehicle = selectedPassengerVehicleSignal();
             <mat-card-title>Selected Passenger</mat-card-title>
             <div class="flex-column">
-              <span>Id: {{ selectedPassenger.id }}</span>
-              <span>Name: {{ selectedPassenger.name }}</span>
+              <span class="row-item">
+                <span class="label">Id: </span>
+                <span #idElement
+                      tabindex="0"
+                      style="cursor: pointer; display: inline-block;"
+                      [matTooltip]="'Click to copy'"
+                      (click)="copyToClipboard(selectedPassenger.id)"
+                      (keydown.enter)="copyToClipboard(selectedPassenger.id)">
+                  {{ truncateId(selectedPassenger.id) }}
+                </span>
+              </span>
+              
+              <span class="row-item">
+                <span class="label">Name: </span>
+                <span #nameElement
+                      tabindex="0"
+                      style="cursor: pointer; display: inline-block;"
+                      [matTooltip]="'Click to copy'"
+                      (click)="copyToClipboard(selectedPassenger.name!)"
+                      (keydown.enter)="copyToClipboard(selectedPassenger.name!)">
+                  {{ selectedPassenger.name }}
+                </span>
+              </span>
               <span>Status: {{ selectedPassenger.status }}</span>
               @if (selectedPassenger.notDisplayedReason !== null) {
                 <div>
@@ -321,59 +241,68 @@
             </div>
           }
 
-          @if (selectedVehicle !== null) {
-            @let selectedVehiclePassengers = selectedVehiclePassengersSignal();
-            <mat-card-title>Selected Vehicle</mat-card-title>
-            <div class="flex-column">
-              <span>Id: {{ selectedVehicle.id }}</span>
-              @if (selectedVehicle.mode !== null) {
-                <span>Mode: {{ selectedVehicle.mode }}</span>
-              }
-              <span>Status: {{ selectedVehicle.status }}</span>
-              @if (selectedVehicle.notDisplayedReason !== null) {
-                <div>
-                  <span>Not displayed: </span>
-                  <span class="light">{{
-                    selectedVehicle.notDisplayedReason
-                  }}</span>
-                </div>
-              }
-              <div class="favorite-content">
-                <span>Favorite: </span>
-                <button
-                  mat-icon-button
-                  disableRipple
-                  (click)="toggleFavoriteVehicle(selectedVehicle.id)"
-                >
-                  @let icon =
-                    isFavoriteVehicle(selectedVehicle.id)
-                      ? "favorite"
-                      : "favorite_outline";
-                  <mat-icon>{{ icon }}</mat-icon>
-                </button>
-              </div>
-              @if (selectedVehiclePassengers.length > 0) {
-                <span>Passengers:</span>
-              }
-              @for (
-                passenger of selectedVehiclePassengers;
-                track passenger.id
-              ) {
-                <span
-                  tabindex="0"
-                  class="clickable"
-                  [matTooltip]="'Click to select the passenger'"
-                  (click)="selectPassenger(passenger.id)"
-                  (keydown.enter)="selectPassenger(passenger.id)"
-                  >{{ passenger.id }}</span
-                >
-              }
-            </div>
-          }
-        </mat-card-content>
->>>>>>> 63087d57
-      }
-      <!--MARK: Not Displayed Entities
+    @if (selectedVehicle !== null) {
+    @let selectedVehiclePassengers = selectedVehiclePassengersSignal();
+    <mat-card-title>Selected Vehicle</mat-card-title>
+    <div class="flex-column">
+      <span class="row-item">
+        <span class="label">Id: </span>
+        <span #idElement
+              tabindex="0"
+              style="cursor: pointer; display: inline-block;"
+              [matTooltip]="'Click to copy'"
+              (click)="copyToClipboard(selectedVehicle.id)"
+              (keydown.enter)="copyToClipboard(selectedVehicle.id)">
+          {{ truncateId(selectedVehicle.id) }}
+        </span>
+      </span>     
+      @if (selectedVehicle.mode !== null) {
+        <span>Mode: {{ selectedVehicle.mode }}</span>
+      }
+      <span>Status: {{ selectedVehicle.status }}</span>
+      @if (selectedVehicle.notDisplayedReason !== null) {
+        <div>
+          <span>Not displayed: </span>
+          <span class="light">{{
+            selectedVehicle.notDisplayedReason
+          }}</span>
+        </div>
+      }
+      <div class="favorite-content">
+        <span>Favorite: </span>
+        <button
+          mat-icon-button
+          disableRipple
+          (click)="toggleFavoriteVehicle(selectedVehicle.id)"
+        >
+          @let icon =
+            isFavoriteVehicle(selectedVehicle.id)
+              ? "favorite"
+              : "favorite_outline";
+          <mat-icon>{{ icon }}</mat-icon>
+        </button>
+      </div>
+      @if (selectedVehiclePassengers.length > 0) {
+        <span>Passengers:</span>
+      }
+      @for (
+        passenger of selectedVehiclePassengers;
+        track passenger.id
+      ) {
+        <span
+          tabindex="0"
+          class="clickable"
+          [matTooltip]="'Click to select the passenger'"
+          (click)="selectPassenger(passenger.id)"
+          (keydown.enter)="selectPassenger(passenger.id)"
+          >{{ passenger.name }}</span
+        >
+      }
+    </div>
+  }
+</mat-card-content>
+}
+  <!--MARK: Not Displayed Entities
   -->
       @else if (showNotDisplayedEntities) {
         <mat-card-content class="flex-1">

--- conflicted
+++ resolved
@@ -49,11 +49,7 @@
   </mat-form-field>
 </form>
 
-<<<<<<< HEAD
-<!-- MARK: Tab Elements 
-=======
   <!-- MARK: Tab Elements
->>>>>>> a3828713
  -->
 <app-visualizer-filter class="tab-content fade" [class.fade-show]="showFilter"
   [class.enable-pointer-events]="showFilter"></app-visualizer-filter>
@@ -114,7 +110,6 @@
   <mat-card-content class="flex-1">
     <mat-card-title> Status and count </mat-card-title>
 
-<<<<<<< HEAD
     <mat-card-subtitle>
       Passengers ({{ totalNumberOfPassengers }})
     </mat-card-subtitle>
@@ -126,52 +121,6 @@
       <span>{{ statusAndCount.status }}: {{ statusAndCount.count }}</span>
       }
     </div>
-=======
-        <mat-accordion multi="true">
-          @let statistic = statisticSignal();
-          @for (statisticTitle of keys(statistic); track statisticTitle) {
-            <mat-expansion-panel>
-              <mat-expansion-panel-header>
-                <mat-panel-title>
-                  {{ capitalize(statisticTitle) }}
-                </mat-panel-title>
-              </mat-expansion-panel-header>
-              <div class="flex-column gap-0-5-rem">
-                <mat-accordion multi="true">
-                  @for (mode of keys(statistic[statisticTitle]); track mode) {
-                    <mat-expansion-panel>
-                      <mat-expansion-panel-header>
-                        <mat-panel-title>
-                          {{ capitalize(mode) }}
-                        </mat-panel-title>
-                      </mat-expansion-panel-header>
-                      <div class="flex-column gap-0-5-rem">
-                        @for (
-                          statisticName of keys(
-                            statistic[statisticTitle][mode]
-                          );
-                          track statisticName
-                        ) {
-                          <span style="white-space: normal">
-                            {{ statisticName }} :
-                            <span style="white-space: nowrap">
-                              {{
-                                formatNumber(
-                                  statistic[statisticTitle][mode][statisticName]
-                                )
-                              }}
-                            </span>
-                          </span>
-                        }
-                      </div>
-                    </mat-expansion-panel>
-                  }
-                </mat-accordion>
-              </div>
-            </mat-expansion-panel>
-          }
-        </mat-accordion>
->>>>>>> a3828713
 
     <mat-card-subtitle>
       Vehicles: ({{ totalNumberOfVehicles }})

import { Component, Input, effect } from '@angular/core';
import { MatCardModule } from '@angular/material/card';
import { MatDividerModule } from '@angular/material/divider';
import { MatExpansionModule } from '@angular/material/expansion';
import { MatIconModule } from '@angular/material/icon';
import { MatSnackBar } from '@angular/material/snack-bar';
import { MatTooltipModule } from '@angular/material/tooltip';
import {
  AnimatedPassenger,
  AnimatedSimulationEnvironment,
  AnimatedStop,
  AnimatedVehicle,
<<<<<<< HEAD
  DataEntity,
=======
  getAllLegs,
>>>>>>> 9ce8a90e
} from '../../interfaces/simulation.model';
import { AnimationService } from '../../services/animation.service';
import { FavoriteEntitiesService } from '../../services/favorite-entities.service';
import { VisualizationService } from '../../services/visualization.service';
import { SelectedEntityRouteComponent } from '../selected-entity-route/selected-entity-route.component';

@Component({
  selector: 'app-selected-entity-tab',
  imports: [
    MatCardModule,
    MatTooltipModule,
    MatIconModule,
    MatExpansionModule,
    SelectedEntityRouteComponent,
    MatDividerModule,
  ],
  templateUrl: './selected-entity-tab.component.html',
  styleUrl: './selected-entity-tab.component.css',
})
export class SelectedEntityTabComponent {
  @Input({ required: true }) selectedPassenger: AnimatedPassenger | null = null;
  @Input({ required: true }) selectedPassengerStop: AnimatedStop | null = null;
  @Input({ required: true }) selectedPassengerVehicle: AnimatedVehicle | null =
    null;

  @Input({ required: true }) selectedVehicle: AnimatedVehicle | null = null;
  @Input({ required: true }) selectedVehicleStop: AnimatedStop | null = null;
  @Input({ required: true }) selectedVehiclePassengers: AnimatedPassenger[] =
    [];

  @Input({ required: true }) selectedStop: AnimatedStop | null = null;
  @Input({ required: true })
  selectedStopWaitingPassengers: AnimatedPassenger[] = [];
  @Input({ required: true })
  selectedStopCompletedPassengers: AnimatedPassenger[] = [];
  @Input({ required: true }) selectedStopVehicles: AnimatedVehicle[] = [];

  protected environment: AnimatedSimulationEnvironment | null;

  constructor(
    private readonly animationService: AnimationService,
    private readonly favoriteEntitiesService: FavoriteEntitiesService,
    private snackBar: MatSnackBar,
    private visualizationService: VisualizationService,
  ) {
    this.environment = null;
    effect(() => {
      this.environment =
        this.visualizationService.visualizationEnvironmentSignal();
    });
  }

  get selectedPassengerLegs() {
    const passenger = this.selectedPassenger;
    return passenger === null ? [] : getAllLegs(passenger);
  }

  copyToClipboard(text: string): void {
    navigator.clipboard
      .writeText(text)
      .then(() => {
        this.snackBar.open('Copied to clipboard!', 'Close', {
          duration: 2000,
        });
      })
      .catch((err) => {
        console.error('Failed to copy text: ', err);
        this.snackBar.open('Failed to copy!', 'Close', {
          duration: 2000,
        });
      });
  }

  truncateId(id: string): string {
    const maxLength = 20;
    return id.length > maxLength ? `${id.slice(0, maxLength)}...` : id;
  }

  // Favorite function
  isFavoritePassenger(id: string) {
    return this.favoriteEntitiesService.favPassengerIds().has(id);
  }

  toggleFavoritePassenger(id: string, name: string | null) {
    this.favoriteEntitiesService.toggleFavoritePassenger(id, name ?? id);
  }

  isFavoriteVehicle(id: string) {
    return this.favoriteEntitiesService.favVehicleIds().has(id);
  }

  toggleFavoriteVehicle(id: string, name: string) {
    this.favoriteEntitiesService.toggleFavoriteVehicle(id, name);
  }

  isFavoriteStop(stop: AnimatedStop) {
    return this.favoriteEntitiesService.favStopIds().has(stop.id);
  }

  toggleFavoriteStop(stop: AnimatedStop) {
    this.favoriteEntitiesService.toggleFavoriteStop(stop.id);
  }

  preselectEntity(passenger: DataEntity) {
    this.animationService.preselectEntity(passenger);
  }

  unpreselectEntity() {
    this.animationService.preselectEntity(null);
  }

  // Select function
  selectStop(stop: AnimatedStop) {
    this.animationService.selectEntity(stop.id, 'stop');
  }

  selectVehicle(id: string) {
    this.animationService.selectEntity(id, 'vehicle');
  }

  selectPassenger(id: string) {
    this.animationService.selectEntity(id, 'passenger');
  }

  // Highlight function
  highlightLeg(legIndex: number) {
    if (this.selectedPassenger) {
      this.animationService.highlightLeg(legIndex);
    }
  }

  unhighlightLeg() {
    this.animationService.unhighlightLeg();
  }
}<|MERGE_RESOLUTION|>--- conflicted
+++ resolved
@@ -10,11 +10,8 @@
   AnimatedSimulationEnvironment,
   AnimatedStop,
   AnimatedVehicle,
-<<<<<<< HEAD
   DataEntity,
-=======
   getAllLegs,
->>>>>>> 9ce8a90e
 } from '../../interfaces/simulation.model';
 import { AnimationService } from '../../services/animation.service';
 import { FavoriteEntitiesService } from '../../services/favorite-entities.service';

import { PercentPipe, TitleCasePipe } from '@angular/common';
import { Component, computed, Signal } from '@angular/core';
import { ReactiveFormsModule } from '@angular/forms';
import { MatButtonModule } from '@angular/material/button';
import { MatCheckboxModule } from '@angular/material/checkbox';
import JSZip from 'jszip';
import {
  MatDialogActions,
  MatDialogClose,
  MatDialogContent,
  MatDialogRef,
  MatDialogTitle,
} from '@angular/material/dialog';
import { MatDividerModule } from '@angular/material/divider';
import { MatFormFieldModule } from '@angular/material/form-field';
import { MatIconModule } from '@angular/material/icon';
import { MatInputModule } from '@angular/material/input';
import { MatSelectModule } from '@angular/material/select';
import { MatTooltipModule } from '@angular/material/tooltip';
import { firstValueFrom } from 'rxjs';
import {
  RUNNING_SIMULATION_STATUSES,
  Simulation,
} from '../../interfaces/simulation.model';
import { CommunicationService } from '../../services/communication.service';
import { DataService } from '../../services/data.service';
import { DialogService } from '../../services/dialog.service';
import { SimulationService } from '../../services/simulation.service';
import { HttpService } from '../../services/http.service';

export type SimulationListDialogData = null;

export interface SimulationListDialogResult {
  simulationToVisualize: Simulation | null;
}

export type SimulationListGroup = 'running' | 'completed';

@Component({
  selector: 'app-simulation-list-dialog',
  imports: [
    MatDialogActions,
    MatDialogClose,
    MatDialogTitle,
    MatDialogContent,
    MatButtonModule,
    MatFormFieldModule,
    ReactiveFormsModule,
    MatSelectModule,
    MatCheckboxModule,
    MatInputModule,
    MatIconModule,
    MatTooltipModule,
    MatDividerModule,
    TitleCasePipe,
    PercentPipe,
  ],
  templateUrl: './simulation-list-dialog.component.html',
  styleUrl: './simulation-list-dialog.component.css',
})
export class SimulationListDialogComponent {
  readonly groupedSimulationsSignal: Signal<
    {
      group: SimulationListGroup;
      simulations: Simulation[];
    }[]
  > = computed(() => {
    const simulations = this.simulationsSignal();
    const runningSimulations = simulations.filter((simulation) =>
      RUNNING_SIMULATION_STATUSES.includes(simulation.status),
    );
    const completedSimulations = simulations.filter(
      (simulation) => !RUNNING_SIMULATION_STATUSES.includes(simulation.status),
    );

    return [
      {
        group: 'running',
        simulations: runningSimulations,
      },
      {
        group: 'completed',
        simulations: completedSimulations,
      },
    ];
  });
  constructor(
    private readonly dataService: DataService,
    private readonly simulationService: SimulationService,
    private readonly dialogService: DialogService,
    private readonly matDialogRef: MatDialogRef<SimulationListDialogComponent>,
    private httpService: HttpService,
    private communicationService: CommunicationService,
  ) {}

  getColorFromStatus(status: Simulation['status']): string {
    switch (status) {
      case 'running':
        return 'green';

      case 'paused':
        return 'yellow';

      case 'starting':
      case 'stopping':
      case 'outdated':
      case 'future':
        return 'gray';

      case 'completed':
        return 'blue';

      case 'lost':
      case 'corrupted':
        return 'red';
    }
  }

  async editSimulationConfiguration(simulation: Simulation) {
    const result = await firstValueFrom(
      this.dialogService
        .openSimulationConfigurationDialog({
          mode: 'edit',
          currentConfiguration: simulation.configuration,
        })
        .afterClosed(),
    );

    if (!result) {
      return;
    }

    this.simulationService.editSimulationConfiguration(
      simulation.id,
      result.configuration.maxTime,
    );
  }

  async stopSimulation(simulation: Simulation): Promise<void> {
    const result = await firstValueFrom(
      this.dialogService
        .openInformationDialog({
          title: 'Stopping Simulation',
          message:
            'Are you sure you want to stop the simulation? This action cannot be undone.',
          type: 'warning',
          confirmButtonOverride: null,
          cancelButtonOverride: null,
          canCancel: true,
        })
        .afterClosed(),
    );

    if (!result) {
      return;
    }

    this.simulationService.stopSimulation(simulation.id);
  }

  visualizeSimulation(simulation: Simulation): void {
    this.matDialogRef.close({ simulationToVisualize: simulation });
  }

  private get simulationsSignal(): Signal<Simulation[]> {
    return this.dataService.simulationsSignal;
  }

  pauseResumeHandler(simulationId: string, isRunning: boolean) {
    if (isRunning) {
      this.simulationService.pauseSimulation(simulationId);
    } else {
      this.simulationService.resumeSimulation(simulationId);
    }
  }

  importSimulation() {
      const input = document.createElement('input');
      input.type = 'file';
      input.webkitdirectory = true;
      input.multiple = true;
  
      const handleFileChange = async (event: Event) => {
          const files = (event.target as HTMLInputElement).files;
          if (!files || files.length === 0) {
              return;
          }
  
          const zip = new JSZip();
          const baseFolder = files[0].webkitRelativePath.split('/')[0]; 
  
          for (const file of Array.from(files)) {
              const relativePath = file.webkitRelativePath.replace(baseFolder + '/', '');
              zip.file(relativePath, file);
          }
  
          const blob = await zip.generateAsync({ type: 'blob' });
          const formData = new FormData();
          formData.append('file', blob, 'folder.zip');
  
          this.httpService.importFolder('simulation', baseFolder, formData).subscribe({
            next: (response: { message?: string; error?: string }) => {
              if (response.message) {
                console.log('Upload successful:', response.message);
                this.communicationService.emit('get-simulations');
              } else if (response.error) {
                console.error('Upload failed:', response.error);
              }
            },
            error: (err) => {
              console.error('HTTP error during upload:', err);
            },
          });
      };
  
      input.addEventListener('change', (event: Event) => {
          handleFileChange(event).catch(error => {
              console.error('Error handling file change:', error);
          });
      });
  
      input.click();
    }

<<<<<<< HEAD
  exportSimulation(name: string) {
    const folderContents = 'simulation'
    this.httpService.exportFolder(folderContents, name).subscribe((response: Blob) => {
=======
  exportSimulation(simulationId: string) {
    const folderContents = 'simulation'
    this.httpService.exportFolder(folderContents, simulationId).subscribe((response: Blob) => {
>>>>>>> a3b3d7a8
      const blob = new Blob([response], { type: 'application/zip' });
      const url = window.URL.createObjectURL(blob);
      const a = document.createElement('a');
      a.href = url;
<<<<<<< HEAD
      a.download = name + '.zip';
=======
      a.download = simulationId + '.zip';
>>>>>>> a3b3d7a8
      document.body.appendChild(a);
      a.click();
      document.body.removeChild(a);
      window.URL.revokeObjectURL(url);
    });
  }

<<<<<<< HEAD
  deleteSimulation(simulationId: string): void {
=======
  async deleteSimulation(simulationId: string, simulationName: string) {
    const isConfirmed = await this.confirmDeletion(simulationName)

    if (!isConfirmed) {
      return;
    }
    
>>>>>>> a3b3d7a8
    const folderContents = 'simulation';
    this.httpService.deleteFolder(folderContents, simulationId).subscribe({
      next: (response: { message?: string; error?: string }) => {
        if (response.message) {
          console.log(response.message);
<<<<<<< HEAD
          this.dataService.removeSimulation(simulationId);
        } else if (response.error) {
          console.error('Failed to delete simulation:', response.error);
        }
=======
        } else if (response.error) {
          console.error('Failed to delete simulation:', response.error);
        }
        this.communicationService.emit('get-simulations');
>>>>>>> a3b3d7a8
      },
      error: (err) => {
        console.error('HTTP error during deletion:', err);
      },
    });
  }
<<<<<<< HEAD
=======

  async confirmDeletion(simulationName: string) {
    return await firstValueFrom(
      this.dialogService
      .openInformationDialog({
        title: 'Deleting Saved Simulation',
        message:
            `Are you sure you want to delete the simulation "${simulationName}"? This action cannot be undone.`,
          type: 'warning',
          confirmButtonOverride: null,
          cancelButtonOverride: null,
          canCancel: true,
        })
        .afterClosed(),
      );
  }
>>>>>>> a3b3d7a8
}<|MERGE_RESOLUTION|>--- conflicted
+++ resolved
@@ -222,24 +222,14 @@
       input.click();
     }
 
-<<<<<<< HEAD
-  exportSimulation(name: string) {
-    const folderContents = 'simulation'
-    this.httpService.exportFolder(folderContents, name).subscribe((response: Blob) => {
-=======
   exportSimulation(simulationId: string) {
     const folderContents = 'simulation'
     this.httpService.exportFolder(folderContents, simulationId).subscribe((response: Blob) => {
->>>>>>> a3b3d7a8
       const blob = new Blob([response], { type: 'application/zip' });
       const url = window.URL.createObjectURL(blob);
       const a = document.createElement('a');
       a.href = url;
-<<<<<<< HEAD
-      a.download = name + '.zip';
-=======
       a.download = simulationId + '.zip';
->>>>>>> a3b3d7a8
       document.body.appendChild(a);
       a.click();
       document.body.removeChild(a);
@@ -247,9 +237,6 @@
     });
   }
 
-<<<<<<< HEAD
-  deleteSimulation(simulationId: string): void {
-=======
   async deleteSimulation(simulationId: string, simulationName: string) {
     const isConfirmed = await this.confirmDeletion(simulationName)
 
@@ -257,31 +244,21 @@
       return;
     }
     
->>>>>>> a3b3d7a8
     const folderContents = 'simulation';
     this.httpService.deleteFolder(folderContents, simulationId).subscribe({
       next: (response: { message?: string; error?: string }) => {
         if (response.message) {
           console.log(response.message);
-<<<<<<< HEAD
-          this.dataService.removeSimulation(simulationId);
-        } else if (response.error) {
-          console.error('Failed to delete simulation:', response.error);
-        }
-=======
         } else if (response.error) {
           console.error('Failed to delete simulation:', response.error);
         }
         this.communicationService.emit('get-simulations');
->>>>>>> a3b3d7a8
       },
       error: (err) => {
         console.error('HTTP error during deletion:', err);
       },
     });
   }
-<<<<<<< HEAD
-=======
 
   async confirmDeletion(simulationName: string) {
     return await firstValueFrom(
@@ -298,5 +275,4 @@
         .afterClosed(),
       );
   }
->>>>>>> a3b3d7a8
 }
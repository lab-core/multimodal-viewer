<h2 mat-dialog-title>Configure Simulation</h2>

<!-- TODO Edit configuration -->
<mat-dialog-content>
  <h3>Actions</h3>

  <section class="flex-row gap-1-rem">
    <button mat-raised-button [matTooltip]="'Import a simulation'" (click)="importSimulation()">
      <mat-icon>cloud_upload</mat-icon>
      <span>Import</span>
    </button>
  </section>

  @let groupedSimulations = groupedSimulationsSignal();

  @for (group of groupedSimulations; track group.group) {
    <h3>{{ group.group | titlecase }}</h3>

    @if (group.simulations.length > 0) {
      <section class="flex-column">
        @for (simulation of group.simulations; track simulation.id) {
          <div
            class="list-item flex-row align-main-start align-cross-center gap-1-rem"
          >
            <!-- MARK: Status icon
          -->
            <mat-icon
              [style.color]="
                'var(--' +
                getColorFromStatus(simulation.status) +
                '-text-color)'
              "
              >circle
            </mat-icon>

            <!-- MARK: Name and status
            -->
            <div class="flex-column">
              <div class="flex-row gap-1-rem">
                <span class="bold">{{ simulation.name }}</span>
                @if (
                  simulation.status === "running" ||
                  simulation.status === "paused"
                ) {
                  <span> {{ simulation.completion | percent: "1.2-2" }} </span>
                }
              </div>
              <div
                class="light"
                [style.color]="
                  'var(--' +
                  getColorFromStatus(simulation.status) +
                  '-text-color)'
                "
              >
                {{ simulation.status }}
              </div>
            </div>

            <!-- MARK: Actions
            -->
            <div class="actions align-self-end flex-row gap-0-5-rem">
              @if (group.group === "running") {
                @let isConfigureButtonDisabled =
                  simulation.status === "starting" ||
                  simulation.status === "stopping" ||
                  simulation.status === "lost";
                <button
                  mat-icon-button
                  [disabled]="isConfigureButtonDisabled"
                  [matTooltip]="'Configure'"
                  (click)="editSimulationConfiguration(simulation)"
                >
                  <mat-icon>settings</mat-icon>
                </button>

                @let isPauseButtonDisabled =
                  simulation.status === "starting" ||
                  simulation.status === "stopping" ||
                  simulation.status === "lost";
                @let isRunning = simulation.status !== "paused";

                <button
                  mat-icon-button
                  [disabled]="isPauseButtonDisabled"
                  [matTooltip]="isRunning ? 'Pause' : 'Resume'"
                  (click)="pauseResumeHandler(simulation.id, isRunning)"
                >
                  <mat-icon>{{ isRunning ? "pause" : "play_arrow" }}</mat-icon>
                </button>

                @let isStopButtonDisabled =
                  simulation.status === "starting" ||
                  simulation.status === "stopping" ||
                  simulation.status === "lost";
                <button
                  mat-icon-button
                  [disabled]="isStopButtonDisabled"
                  [matTooltip]="'Stop'"
                  (click)="stopSimulation(simulation)"
                >
                  <mat-icon>stop</mat-icon>
                </button>
              }

              @if (group.group === "completed") {
                <button mat-icon-button [matTooltip]="'Export'" (click)="exportSimulation(simulation.id)">
                  <mat-icon>cloud_download</mat-icon>
                  
                </button>
<<<<<<< HEAD
                <button mat-icon-button [matTooltip]="'Delete'" (click)="deleteSimulation(simulation.id)">
=======
                <button mat-icon-button [matTooltip]="'Delete'" (click)="deleteSimulation(simulation.id, simulation.name)">
>>>>>>> a3b3d7a8
                  <mat-icon>delete</mat-icon>
                </button>
              }

              @let isVisualizeButtonDisabled =
                simulation.status === "corrupted" ||
                simulation.status === "outdated" ||
                simulation.status === "future";
              <button
                mat-icon-button
                [disabled]="isVisualizeButtonDisabled"
                [matTooltip]="'Visualize'"
                (click)="visualizeSimulation(simulation)"
              >
                <mat-icon>visibility</mat-icon>
              </button>
            </div>
          </div>
        }
      </section>
    } @else {
      <span class="light">No simulations</span>
    }
  }
</mat-dialog-content>

<mat-dialog-actions>
  <button mat-button mat-dialog-close>Close</button>
</mat-dialog-actions><|MERGE_RESOLUTION|>--- conflicted
+++ resolved
@@ -108,11 +108,7 @@
                   <mat-icon>cloud_download</mat-icon>
                   
                 </button>
-<<<<<<< HEAD
-                <button mat-icon-button [matTooltip]="'Delete'" (click)="deleteSimulation(simulation.id)">
-=======
                 <button mat-icon-button [matTooltip]="'Delete'" (click)="deleteSimulation(simulation.id, simulation.name)">
->>>>>>> a3b3d7a8
                   <mat-icon>delete</mat-icon>
                 </button>
               }

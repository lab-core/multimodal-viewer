import { Component, inject, OnDestroy } from '@angular/core';
import { LeafletModule } from '@bluehalo/ngx-leaflet';
<<<<<<< HEAD
import { latLng, Map, TileLayer, tileLayer } from 'leaflet';
=======
import { latLng, Map, LatLngExpression } from 'leaflet';
>>>>>>> 30b9782d
import { AnimationService } from '../../services/animation.service';
import { MapService } from '../../services/map.service';

@Component({
  selector: 'app-map',
  imports: [LeafletModule],
  templateUrl: './map.component.html',
  styleUrl: './map.component.css',
})
export class MapComponent implements OnDestroy {
  animationService: AnimationService = inject(AnimationService);

  // Retrieve saved zoom and position from localStorage
  savedZoom = localStorage.getItem('mapZoom')
    ? parseInt(localStorage.getItem('mapZoom')!, 10)
    : 12;
  savedCenter: LatLngExpression = localStorage.getItem('mapCenter')
    ? (JSON.parse(localStorage.getItem('mapCenter')!) as [number, number])
    : latLng(45.523066, -73.652687); // Montreal as Default

  options = {
    layers: [],

<<<<<<< HEAD
    // Montreal
    zoom: 12,
    center: latLng(45.523066, -73.652687),
=======
    zoom: this.savedZoom,
    center: this.savedCenter,
>>>>>>> 30b9782d
  };

  private map!: Map;

  constructor(private readonly mapService: MapService) {
    window.addEventListener('beforeunload', this.saveMapState.bind(this));
  }

  ngOnDestroy() {
    window.removeEventListener('beforeunload', this.saveMapState.bind(this));
    this.saveMapState();
  }

  onMapReady(map: Map) {
    this.map = map;
    this.mapService.map = map;
    this.mapService.selectMapTile(this.mapService.selectedMapTile());

    map.attributionControl.setPosition('bottomleft');
    map.zoomControl.setPosition('bottomright');
    this.animationService.addPixiOverlay(map);

    if (this.savedZoom) {
      map.setZoom(this.savedZoom);
    }
    if (this.savedCenter) {
      map.setView(this.savedCenter, this.savedZoom);
    }
  }

  private saveMapState() {
    if (this.map) {
      const currentZoom = this.map.getZoom();
      const currentCenter = this.map.getCenter();

      localStorage.setItem('mapZoom', currentZoom.toString());
      localStorage.setItem(
        'mapCenter',
        JSON.stringify([currentCenter.lat, currentCenter.lng]),
      );
    }
  }
}<|MERGE_RESOLUTION|>--- conflicted
+++ resolved
@@ -1,10 +1,6 @@
 import { Component, inject, OnDestroy } from '@angular/core';
 import { LeafletModule } from '@bluehalo/ngx-leaflet';
-<<<<<<< HEAD
-import { latLng, Map, TileLayer, tileLayer } from 'leaflet';
-=======
 import { latLng, Map, LatLngExpression } from 'leaflet';
->>>>>>> 30b9782d
 import { AnimationService } from '../../services/animation.service';
 import { MapService } from '../../services/map.service';
 
@@ -28,14 +24,8 @@
   options = {
     layers: [],
 
-<<<<<<< HEAD
-    // Montreal
-    zoom: 12,
-    center: latLng(45.523066, -73.652687),
-=======
     zoom: this.savedZoom,
     center: this.savedCenter,
->>>>>>> 30b9782d
   };
 
   private map!: Map;

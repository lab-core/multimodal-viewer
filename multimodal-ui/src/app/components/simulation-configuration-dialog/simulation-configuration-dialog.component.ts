import { Component, Inject, OnDestroy, Signal } from '@angular/core';
import { HttpService } from '../../services/http.service';
import {
  AbstractControl,
  FormBuilder,
  FormControl,
  FormGroup,
  ReactiveFormsModule,
  ValidationErrors,
  ValidatorFn,
  Validators,
} from '@angular/forms';
import JSZip from 'jszip';
import { MatButtonModule } from '@angular/material/button';
import { MatCheckboxModule } from '@angular/material/checkbox';
import {
  MAT_DIALOG_DATA,
  MatDialogActions,
  MatDialogClose,
  MatDialogContent,
  MatDialogRef,
  MatDialogTitle,
} from '@angular/material/dialog';
import { MatFormFieldModule } from '@angular/material/form-field';
import { MatIconModule } from '@angular/material/icon';
import { MatInputModule } from '@angular/material/input';
import { MatSelectModule } from '@angular/material/select';
import { Subject, takeUntil } from 'rxjs';
import {
  SIMULATION_SAVE_FILE_SEPARATOR,
  SimulationConfiguration,
} from '../../interfaces/simulation.model';
import { DataService } from '../../services/data.service';

export interface SimulationConfigurationDialogData {
  mode: 'start' | 'edit';
  currentConfiguration: SimulationConfiguration | null;
}

export interface SimulationConfigurationDialogResult {
  general: {
    name: string;
    data: string;
    shouldRunInBackground: boolean;
  };
  configuration: SimulationConfiguration;
}

@Component({
  selector: 'app-simulation-configuration-dialog',
  imports: [
    MatDialogActions,
    MatDialogClose,
    MatDialogTitle,
    MatDialogContent,
    MatButtonModule,
    MatFormFieldModule,
    ReactiveFormsModule,
    MatSelectModule,
    MatCheckboxModule,
    MatInputModule,
    MatIconModule,
  ],
  templateUrl: './simulation-configuration-dialog.component.html',
  styleUrl: './simulation-configuration-dialog.component.css',
})
export class SimulationConfigurationDialogComponent implements OnDestroy {
  readonly formGroup: FormGroup;
  readonly generalFormGroup: FormGroup;
  readonly configurationFormGroup: FormGroup;

  readonly nameFormControl: FormControl<string | null>;
  readonly dataFormControl: FormControl<string | null>;
  readonly maxTimeFormControl: FormControl<number | null>;
  readonly shouldRunInBackgroundFormControl: FormControl<boolean | null>;

  private readonly unsubscribe$ = new Subject<void>();

  constructor(
    @Inject(MAT_DIALOG_DATA)
    public readonly data: SimulationConfigurationDialogData,
    public readonly dataService: DataService,
    private readonly dialogRef: MatDialogRef<
      SimulationConfigurationDialogComponent,
      SimulationConfigurationDialogResult
    >,
    private readonly formBuilder: FormBuilder,
    private httpService: HttpService,
  ) {
    // Initialize form
    this.nameFormControl = this.formBuilder.control(null, [
      Validators.minLength(3),
      Validators.maxLength(50),
      this.validateName(),
    ]);
    if (this.data.mode === 'start') {
      // eslint-disable-next-line @typescript-eslint/unbound-method
      this.nameFormControl.addValidators(Validators.required);
    }

    this.dataFormControl = this.formBuilder.control(null);
    if (this.data.mode === 'start') {
      // eslint-disable-next-line @typescript-eslint/unbound-method
      this.dataFormControl.addValidators(Validators.required);
    }

    this.shouldRunInBackgroundFormControl = this.formBuilder.control(false);

    this.maxTimeFormControl = this.formBuilder.control(null, [
      Validators.min(0),
    ]);

    this.generalFormGroup = this.formBuilder.group({
      name: this.nameFormControl,
      data: this.dataFormControl,
      shouldRunInBackground: this.shouldRunInBackgroundFormControl,
    });

    this.configurationFormGroup = this.formBuilder.group({
      maxTime: this.maxTimeFormControl,
    });

    this.formGroup = this.formBuilder.group({
      general: this.generalFormGroup,
      configuration: this.configurationFormGroup,
    });

    // Prefill form
    if (this.data.mode === 'edit' && this.data.currentConfiguration) {
      this.maxTimeFormControl.setValue(this.data.currentConfiguration.maxTime);
    }

    // Disable fields if data is not provided
    if (this.data.mode === 'start') {
      this.dataFormControl.valueChanges
        .pipe(takeUntil(this.unsubscribe$))
        .subscribe((value) => {
          if (value) {
            // TODO Prefill?
            this.enableConfigurationFields();
          } else {
            this.disableConfigurationFields();
          }
        });

      if (!this.dataFormControl.value) {
        this.disableConfigurationFields();
      }
    }
  }

  ngOnDestroy(): void {
    this.unsubscribe$.next();
    this.unsubscribe$.complete();
  }

  onSave() {
    if (this.formGroup.valid) {
      this.dialogRef.close(this.buildResult());
    } else {
      console.error('Invalid form', this.formGroup);
    }
  }

  get availableSimulationDataSignal(): Signal<string[]> {
    return this.dataService.availableSimulationDataSignal;
  }

  refreshAvailableData() {
    this.dataService.queryAvailableData();
  }

  private buildResult(): SimulationConfigurationDialogResult {
    let name = this.nameFormControl.value as string;
    if (typeof name === 'string') {
      name = name.trim().replace(/\s/g, '_');
    }

    return {
      general: {
        name,
        data: this.dataFormControl.value as string,
        shouldRunInBackground: !!this.shouldRunInBackgroundFormControl.value,
      },
      configuration: {
        maxTime: this.maxTimeFormControl.value,
      },
    };
  }

  private disableConfigurationFields() {
    this.maxTimeFormControl.disable();
  }

  private enableConfigurationFields() {
    this.maxTimeFormControl.enable();
  }

  private validateName(): ValidatorFn {
    return (control: AbstractControl): ValidationErrors | null => {
      if (
        typeof control.value === 'string') {
          // Forbid the use of the simulation save file separator
          if (

        control.value.match(SIMULATION_SAVE_FILE_SEPARATOR)
      ) {
        return { invalidPattern: true };
      }
      // Forbid the use of characters that might cause issues with the file system
      else if (
        control.value.match(/[<>:"/\\|?*]/)
      ) {
        return { invalidCharacter: true };
      }}
      return null;
    };
  }
  
  importInputData() {
    const input = document.createElement('input');
    input.type = 'file';
    input.webkitdirectory = true;
    input.multiple = true;

    const handleFileChange = async (event: Event) => {
        const files = (event.target as HTMLInputElement).files;
        if (!files || files.length === 0) {
            return;
        }

        const zip = new JSZip();
        const baseFolder = files[0].webkitRelativePath.split('/')[0]; 

        for (const file of Array.from(files)) {
            const relativePath = file.webkitRelativePath.replace(baseFolder + '/', '');
            zip.file(relativePath, file);
        }

        const blob = await zip.generateAsync({ type: 'blob' });
        const contentType = 'input_data'
        const formData = new FormData();
        formData.append('file', blob, 'folder.zip');

        this.httpService.importFolder(contentType, baseFolder, formData).subscribe(response => {
            console.log('Upload successful:', response);
        });
    };

    input.addEventListener('change', (event: Event) => {
        handleFileChange(event).catch(error => {
            console.error('Error handling file change:', error);
        });
    });

    input.click();
  }

<<<<<<< HEAD
  exportInputData(name: string) {
    const folderContents = 'input_data'
    this.httpService.exportFolder(folderContents, name).subscribe((response: Blob) => {
=======
  exportInputData(simulationId: string) {
    const folderContents = 'input_data'
    this.httpService.exportFolder(folderContents, simulationId).subscribe((response: Blob) => {
>>>>>>> a3b3d7a8
      const blob = new Blob([response], { type: 'application/zip' });
      const url = window.URL.createObjectURL(blob);
      const a = document.createElement('a');
      a.href = url;
<<<<<<< HEAD
      a.download = name + '.zip';
=======
      a.download = simulationId + '.zip';
>>>>>>> a3b3d7a8
      document.body.appendChild(a);
      a.click();
      document.body.removeChild(a);
      window.URL.revokeObjectURL(url);
    });
  }

  deleteInputData(simulationId: string): void {
    const folderContents = 'input_data';
    this.httpService.deleteFolder(folderContents, simulationId).subscribe({
      next: (response: { message?: string; error?: string }) => {
        if (response.message) {
          console.log(response.message);
<<<<<<< HEAD
          this.dataService.removeSimulation(simulationId);
=======
          // this.dataService.removeSimulation(simulationId);
>>>>>>> a3b3d7a8
        } else if (response.error) {
          console.error('Failed to delete the data folder:', response.error);
        }
      },
      error: (err) => {
        console.error('HTTP error during deletion:', err);
      },
    });
  }
}<|MERGE_RESOLUTION|>--- conflicted
+++ resolved
@@ -256,24 +256,14 @@
     input.click();
   }
 
-<<<<<<< HEAD
-  exportInputData(name: string) {
-    const folderContents = 'input_data'
-    this.httpService.exportFolder(folderContents, name).subscribe((response: Blob) => {
-=======
   exportInputData(simulationId: string) {
     const folderContents = 'input_data'
     this.httpService.exportFolder(folderContents, simulationId).subscribe((response: Blob) => {
->>>>>>> a3b3d7a8
       const blob = new Blob([response], { type: 'application/zip' });
       const url = window.URL.createObjectURL(blob);
       const a = document.createElement('a');
       a.href = url;
-<<<<<<< HEAD
-      a.download = name + '.zip';
-=======
       a.download = simulationId + '.zip';
->>>>>>> a3b3d7a8
       document.body.appendChild(a);
       a.click();
       document.body.removeChild(a);
@@ -287,11 +277,7 @@
       next: (response: { message?: string; error?: string }) => {
         if (response.message) {
           console.log(response.message);
-<<<<<<< HEAD
-          this.dataService.removeSimulation(simulationId);
-=======
           // this.dataService.removeSimulation(simulationId);
->>>>>>> a3b3d7a8
         } else if (response.error) {
           console.error('Failed to delete the data folder:', response.error);
         }

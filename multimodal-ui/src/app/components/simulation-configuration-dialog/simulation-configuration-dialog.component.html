<h2 mat-dialog-title>Configure Simulation</h2>

<mat-dialog-content>
  <form [formGroup]="formGroup">
    @if (data.mode === "start") {
      <h3>General</h3>

      <div formGroupName="general">
        <section class="flex-row gap-1-rem no-stretch">
          <mat-form-field [subscriptSizing]="'dynamic'">
            <input matInput formControlName="name" />
            <mat-label>Name</mat-label>
            <mat-hint>Spaces will be replaced by underscores</mat-hint>
            @if (nameFormControl.hasError("required")) {
              <mat-error>Name is required</mat-error>
            } @else if (nameFormControl.hasError("minlength")) {
              <mat-error>Name must be at least 3 characters long</mat-error>
            } @else if (nameFormControl.hasError("maxlength")) {
              <mat-error>Name must be at most 50 characters long</mat-error>
            } @else if (nameFormControl.hasError("invalidPattern")) {
              <mat-error>
                The name must not contain three successive dashes
              </mat-error>
            } @else if (nameFormControl.hasError("invalidCharacter")) {
              <mat-error>
                The name muse not contain characters that might affect the file
                system (e.g. /, \, :, *, ?, ", <, >, |)
              </mat-error>
            }
          </mat-form-field>

<<<<<<< HEAD
          <mat-form-field>
            <mat-select formControlName="data" (openedChange)="refreshAvailableData()">
              <mat-option (click)="importImportData()">➕ Import New Folder</mat-option> 
=======
          <mat-form-field [subscriptSizing]="'dynamic'">
            <mat-select
              formControlName="data"
              (openedChange)="refreshAvailableData()"
            >
              <mat-option (click)="importInputData()">➕ Import New Folder</mat-option> 

>>>>>>> 371824b1
              @for (data of availableSimulationDataSignal(); track data) {
                <mat-option [value]="data">{{ data }}</mat-option>
              }
            </mat-select>
            <mat-label>Data</mat-label>
            @if (dataFormControl.hasError("required")) {
              <mat-error>Data is required</mat-error>
            }
          </mat-form-field>
        </section>

        <mat-checkbox formControlName="shouldRunInBackground">
          Run in background
        </mat-checkbox>
      </div>
    }

    <h3>Simulation</h3>

    <div formGroupName="configuration" class="flex-column gap-1-rem">
      @if (data.mode === "start" && !dataFormControl.valid) {
        <span class="error-message flex-row align-cross-center gap-0-5-rem">
          <mat-icon class="error-icon">error</mat-icon>
          <span
            >Select a valid data source before changing the configuration the
            simulation</span
          >
        </span>
      }

      <mat-form-field>
        <input type="number" matInput formControlName="maxTime" />
        <mat-label>Maximal Simulation Time</mat-label>
        @if (maxTimeFormControl.hasError("min")) {
          <mat-error>Max Time must be greater than 0</mat-error>
        }
      </mat-form-field>
    </div>
  </form>
</mat-dialog-content>

<mat-dialog-actions>
  <button mat-button mat-dialog-close>Cancel</button>

  <button mat-button (click)="onSave()">
    @switch (data.mode) {
      @case ("start") {
        Start
      }
      @case ("edit") {
        Save
      }
    }
  </button>
</mat-dialog-actions><|MERGE_RESOLUTION|>--- conflicted
+++ resolved
@@ -29,11 +29,6 @@
             }
           </mat-form-field>
 
-<<<<<<< HEAD
-          <mat-form-field>
-            <mat-select formControlName="data" (openedChange)="refreshAvailableData()">
-              <mat-option (click)="importImportData()">➕ Import New Folder</mat-option> 
-=======
           <mat-form-field [subscriptSizing]="'dynamic'">
             <mat-select
               formControlName="data"
@@ -41,7 +36,6 @@
             >
               <mat-option (click)="importInputData()">➕ Import New Folder</mat-option> 
 
->>>>>>> 371824b1
               @for (data of availableSimulationDataSignal(); track data) {
                 <mat-option [value]="data">{{ data }}</mat-option>
               }

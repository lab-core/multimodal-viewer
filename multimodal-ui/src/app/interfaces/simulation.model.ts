--- conflicted
+++ resolved
@@ -148,17 +148,13 @@
   assignedTime: number | null;
 }
 
-<<<<<<< HEAD
-export interface Passenger extends DataEntity {
-=======
 export interface AnimatedLeg extends Leg {
   previousStops: Stop[];
   currentStop: Stop | null;
   nextStops: Stop[];
 }
 
-export interface Passenger {
->>>>>>> 9ce8a90e
+export interface Passenger extends DataEntity {
   id: string;
   name: string | null;
   status: PassengerStatus;
@@ -278,7 +274,7 @@
 
 export interface DataEntity {
   id: string;
-  type: EntityType;
+  entityType: EntityType;
 }
 
 export interface Vehicle extends DataEntity {
@@ -548,7 +544,9 @@
   stop: Stop,
   type: 'previous' | 'current' | 'next',
 ): Stop & { type: 'previous' | 'current' | 'next' } {
-  const castedStop = stop as Stop & { type: 'previous' | 'current' | 'next' };
+  const castedStop = stop as Stop & {
+    type: 'previous' | 'current' | 'next';
+  };
   castedStop.type = type;
   return castedStop;
 }

--- conflicted
+++ resolved
@@ -6,14 +6,6 @@
   data: T;
 }
 
-<<<<<<< HEAD
-export type EntityFilterMode = 'all' | 'favorites';
-
-export interface CustomSprite {
-  mode: string;
-  url: string;
-}
-=======
 export interface TextEntity<T> extends Entity<T> {
   text: BitmapText;
 }
@@ -25,4 +17,8 @@
 export interface DualTextEntity<T> extends DualEntity<T>, TextEntity<T> {}
 
 export type EntityFilterMode = 'all' | 'favorites';
->>>>>>> cdb5bbad
+
+export interface CustomSprite {
+  mode: string;
+  url: string;
+}
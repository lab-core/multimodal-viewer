--- conflicted
+++ resolved
@@ -62,16 +62,13 @@
     simulation_information: SimulationInformation
     current_save_file_path: str
     max_time: float | None
-<<<<<<< HEAD
+    last_queued_event_time: float
+
+    passenger_assignment_event_queue: list[PassengerAssignment]
+    vehicle_notification_event_queue: list[VehicleNotification]
     data_analyzer: DataAnalyzer
     delta_time: int
     last_update_stats_time: int
-=======
-    last_queued_event_time: float
-
-    passenger_assignment_event_queue: list[PassengerAssignment]
-    vehicle_notification_event_queue: list[VehicleNotification]
->>>>>>> bbe24016
 
     def __init__(
         self, simulation_id: str, data: str, sio: Client, max_time: float | None, data_analyzer: DataAnalyzer
@@ -89,15 +86,13 @@
 
         self.max_time = max_time
 
-<<<<<<< HEAD
+        self.passenger_assignment_event_queue = []
+        self.vehicle_notification_event_queue = []
+        self.last_queued_event_time = 0
+
         self.data_analyzer = data_analyzer
         self.delta_time = 10
         self.last_update_stats_time = None
-=======
-        self.passenger_assignment_event_queue = []
-        self.vehicle_notification_event_queue = []
-        self.last_queued_event_time = 0
->>>>>>> bbe24016
 
     # MARK: +- Collect
     def collect(

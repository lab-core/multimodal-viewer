--- conflicted
+++ resolved
@@ -4,10 +4,7 @@
 from flask import Flask
 from flask_cors import CORS
 from flask_socketio import SocketIO, emit, join_room, leave_room
-<<<<<<< HEAD
 from http_routes import http_routes
-from server_utils import CLIENT_ROOM, HOST, PORT, get_session_id, log
-=======
 from server_utils import (
     CLIENT_ROOM,
     HOST,
@@ -16,7 +13,6 @@
     get_session_id,
     log,
 )
->>>>>>> 1d26aa10
 from simulation_manager import SimulationManager
 
 

import logging
import os
import time

from flask import Flask
from flask_cors import CORS
from flask_socketio import SocketIO, emit, join_room, leave_room
from http_routes import http_routes
from server_utils import CLIENT_ROOM, HOST, PORT, get_session_id, log
from simulation_manager import SimulationManager


def run_server():
    app = Flask(__name__)

    # Register HTTP routes
    CORS(app)
    app.register_blueprint(http_routes)

    socketio = SocketIO(app, cors_allowed_origins="*")

    # key = session id, value = auth type
    sockets_types_by_session_id = dict()

    simulation_manager = SimulationManager()

    # Define the data directory
    current_dir = os.path.dirname(os.path.realpath(__file__))
    data_dir = os.path.join(current_dir, "..", "data")

    # Ensure the data directory exists
    os.makedirs(data_dir, exist_ok=True)

    # MARK: Main events
    @socketio.on("connect")
    def on_connect(auth):
        auth_type = auth["type"]
        log("connected", auth_type)
        sockets_types_by_session_id[get_session_id()] = auth_type
        join_room(auth_type)

    @socketio.on("disconnect")
    def on_disconnect(reason):
        session_id = get_session_id()
        auth_type = sockets_types_by_session_id.pop(session_id)
        log(f"disconnected: {reason}", auth_type)
        leave_room(auth_type)

        if auth_type == "simulation":
            simulation_manager.on_simulation_disconnect(session_id)

    # MARK: Client events
    @socketio.on("start-simulation")
    def on_client_start_simulation(name, data, response_event, max_time):
        log(
            f"starting simulation {name} with data {data}, response event {response_event} and max time {max_time}",
            "client",
        )
        simulation_manager.start_simulation(name, data, response_event, max_time)

    @socketio.on("stop-simulation")
    def on_client_stop_simulation(simulation_id):
        log(f"stopping simulation {simulation_id}", "client")
        simulation_manager.stop_simulation(simulation_id)

    @socketio.on("pause-simulation")
    def on_client_pause_simulation(simulation_id):
        log(f"pausing simulation {simulation_id}", "client")
        simulation_manager.pause_simulation(simulation_id)

    @socketio.on("resume-simulation")
    def on_client_resume_simulation(simulation_id):
        log(f"resuming simulation {simulation_id}", "client")
        simulation_manager.resume_simulation(simulation_id)

    @socketio.on("get-simulations")
    def on_client_get_simulations():
        log("getting simulations", "client")
        simulation_manager.emit_simulations()

    @socketio.on("get-available-data")
    def on_client_get_data():
        log("getting available data", "client")
        current_dir = os.path.dirname(os.path.realpath(__file__))
        data_dir = os.path.join(current_dir, "..", "data")
        emit("available-data", os.listdir(data_dir), to=CLIENT_ROOM)

    @socketio.on("get-missing-simulation-states")
    def on_client_get_missing_simulation_states(
        simulation_id, first_state_order, last_state_order, visualization_time
    ):
        log(
            f"getting missing simulation states for {simulation_id} with orders {first_state_order} and {last_state_order} at time {visualization_time}",
            "client",
        )
        simulation_manager.emit_missing_simulation_states(
            simulation_id, first_state_order, last_state_order, visualization_time
        )

<<<<<<< HEAD
=======
    @socketio.on("edit-simulation-configuration")
    def on_client_edit_simulation_configuration(simulation_id, max_time):
        log(
            f"editing simulation {simulation_id} configuration with max time {max_time}",
            "client",
        )
        simulation_manager.edit_simulation_configuration(simulation_id, max_time)

    # TODO Implement or remove
    # @socketio.on("import-folder")
    # def on_import_folder(data):
    #     log("importing folder", folder_name)
    #     folder_name = data.get("folderName")
    #     files = data.get("files", [])

    #     if not folder_name or not files:
    #         return
    #     # Define the destination folder
    #     current_dir = os.path.dirname(os.path.realpath(__file__))
    #     target_dir = os.path.join(current_dir, "..", "data", folder_name)

    #     os.makedirs(target_dir, exist_ok=True)

    #     for file in files:
    #         file_path = os.path.join(target_dir, file["name"])
    #         os.makedirs(os.path.dirname(file_path), exist_ok=True)
    #         with open(file_path, "w", encoding="utf-8") as f:
    #             f.write(file["content"])
>>>>>>> d10f5a4b

    # MARK: Script events
    @socketio.on("terminate")
    def on_script_terminate():
        log("terminating server", "script")

        for simulation_id, simulation_handler in simulation_manager.simulations.items():
            if simulation_handler.process is not None:
                simulation_manager.stop_simulation(simulation_id)
                simulation_handler.process.join()

        # TODO Solution to remove sleep
        # - Add a flag to the simulation manager to stop the server
        # - On simulation-end, check if all simulations with processes are stopped
        # - If so, stop the server
        time.sleep(1)

        socketio.stop()

    # MARK: Simulation events
    @socketio.on("simulation-start")
    def on_simulation_start(simulation_id, simulation_start_time):
        log(f"simulation {simulation_id} started", "simulation")
        simulation_manager.on_simulation_start(
            simulation_id, get_session_id(), simulation_start_time
        )

    @socketio.on("simulation-end")
    def on_simulation_end(simulation_id):
        log(f"simulation {simulation_id} ended", "simulation")
        simulation_manager.on_simulation_end(simulation_id)

    @socketio.on("simulation-pause")
    def on_simulation_pause(simulation_id):
        log(f"simulation {simulation_id} paused", "simulation")
        simulation_manager.on_simulation_pause(simulation_id)

    @socketio.on("simulation-resume")
    def on_simulation_resume(simulation_id):
        log(f"simulation {simulation_id} resumed", "simulation")
        simulation_manager.on_simulation_resume(simulation_id)

    @socketio.on("log")
    def on_simulation_log(simulation_id, message):
        log(f"simulation  {simulation_id}: {message}", "simulation", logging.DEBUG)

    @socketio.on("simulation-update-time")
    def on_simulation_update_time(simulation_id, timestamp):
        log(
            f"simulation  {simulation_id} time: {timestamp}",
            "simulation",
            logging.DEBUG,
        )
        simulation_manager.on_simulation_update_time(simulation_id, timestamp)

    @socketio.on("simulation-update-estimated-end-time")
    def on_simulation_update_estimated_end_time(simulation_id, estimated_end_time):
        log(
            f"simulation  {simulation_id} estimated end time: {estimated_end_time}",
            "simulation",
            logging.DEBUG,
        )
        simulation_manager.on_simulation_update_estimated_end_time(
            simulation_id, estimated_end_time
        )

    @socketio.on("simulation-identification")
    def on_simulation_identification(
        simulation_id, timestamp, estimated_end_time, status
    ):
        log(
            f"simulation  {simulation_id} identified with timestamp {timestamp}, estimated end time {estimated_end_time} and status {status}",
            "simulation",
            logging.DEBUG,
        )
        simulation_manager.on_simulation_identification(
            simulation_id, timestamp, estimated_end_time, status, get_session_id()
        )

    logging.basicConfig(level=logging.DEBUG)

    log(f"Starting server at {HOST}:{PORT}", "server", should_emit=False)

    # MARK: Run server
    socketio.run(app, host=HOST, port=PORT)


if __name__ == "__main__":
    run_server()<|MERGE_RESOLUTION|>--- conflicted
+++ resolved
@@ -97,8 +97,6 @@
             simulation_id, first_state_order, last_state_order, visualization_time
         )
 
-<<<<<<< HEAD
-=======
     @socketio.on("edit-simulation-configuration")
     def on_client_edit_simulation_configuration(simulation_id, max_time):
         log(
@@ -106,28 +104,6 @@
             "client",
         )
         simulation_manager.edit_simulation_configuration(simulation_id, max_time)
-
-    # TODO Implement or remove
-    # @socketio.on("import-folder")
-    # def on_import_folder(data):
-    #     log("importing folder", folder_name)
-    #     folder_name = data.get("folderName")
-    #     files = data.get("files", [])
-
-    #     if not folder_name or not files:
-    #         return
-    #     # Define the destination folder
-    #     current_dir = os.path.dirname(os.path.realpath(__file__))
-    #     target_dir = os.path.join(current_dir, "..", "data", folder_name)
-
-    #     os.makedirs(target_dir, exist_ok=True)
-
-    #     for file in files:
-    #         file_path = os.path.join(target_dir, file["name"])
-    #         os.makedirs(os.path.dirname(file_path), exist_ok=True)
-    #         with open(file_path, "w", encoding="utf-8") as f:
-    #             f.write(file["content"])
->>>>>>> d10f5a4b
 
     # MARK: Script events
     @socketio.on("terminate")
